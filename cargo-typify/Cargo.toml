[package]
name = "cargo-typify"
version = "0.0.13"
edition = "2021"
license = "Apache-2.0"
description = "cargo command to generate Rust code from a JSON Schema"
repository = "https://github.com/oxidecomputer/typify"
readme = "README.md"
keywords = ["json", "schema", "cargo"]
categories = ["api-bindings", "compilers"]

default-run = "cargo-typify"

[dependencies]
typify = { version = "0.0.13", path = "../typify" }

clap = { version = "4.4.2", features = ["derive"] }
color-eyre = "0.6"
<<<<<<< HEAD
env_logger = "0.10"
rustfmt-wrapper = "0.2.0"
serde_json = "1.0.104"
schemars = "0.8.12"
=======
serde_json = "1.0.107"
schemars = "0.8.13"
rustfmt-wrapper = "0.2.0"
>>>>>>> 6370ce4a

[dev-dependencies]
assert_cmd = "2.0.12"
expectorate = "1.0.7"
newline-converter = "0.3.0"
tempdir = "0.3.7"<|MERGE_RESOLUTION|>--- conflicted
+++ resolved
@@ -16,16 +16,10 @@
 
 clap = { version = "4.4.2", features = ["derive"] }
 color-eyre = "0.6"
-<<<<<<< HEAD
 env_logger = "0.10"
 rustfmt-wrapper = "0.2.0"
-serde_json = "1.0.104"
-schemars = "0.8.12"
-=======
 serde_json = "1.0.107"
 schemars = "0.8.13"
-rustfmt-wrapper = "0.2.0"
->>>>>>> 6370ce4a
 
 [dev-dependencies]
 assert_cmd = "2.0.12"
