#[allow(unused_imports)]
use serde::{Deserialize, Serialize};
#[doc = "ButNotThat"]
#[doc = r""]
#[doc = r" <details><summary>JSON schema</summary>"]
#[doc = r""]
#[doc = r" ```json"]
#[doc = "{"]
#[doc = "  \"type\": \"object\","]
#[doc = "  \"not\": {"]
#[doc = "    \"required\": ["]
#[doc = "      \"that\""]
#[doc = "    ]"]
#[doc = "  },"]
#[doc = "  \"properties\": {"]
#[doc = "    \"that\": {},"]
#[doc = "    \"this\": {}"]
#[doc = "  }"]
#[doc = "}"]
#[doc = r" ```"]
#[doc = r" </details>"]
#[derive(Clone, Debug, Deserialize, Serialize)]
pub struct ButNotThat {
    #[serde(default, skip_serializing_if = "Option::is_none")]
    pub this: Option<serde_json::Value>,
}
impl From<&ButNotThat> for ButNotThat {
    fn from(value: &ButNotThat) -> Self {
        value.clone()
    }
}
#[doc = "JsonResponseBase"]
#[doc = r""]
#[doc = r" <details><summary>JSON schema</summary>"]
#[doc = r""]
#[doc = r" ```json"]
#[doc = "{"]
#[doc = "  \"type\": \"object\","]
#[doc = "  \"properties\": {"]
#[doc = "    \"result\": {"]
#[doc = "      \"type\": \"string\""]
#[doc = "    }"]
#[doc = "  }"]
#[doc = "}"]
#[doc = r" ```"]
#[doc = r" </details>"]
#[derive(Clone, Debug, Deserialize, Serialize)]
pub struct JsonResponseBase {
    #[serde(default, skip_serializing_if = "Option::is_none")]
    pub result: Option<String>,
}
impl From<&JsonResponseBase> for JsonResponseBase {
    fn from(value: &JsonResponseBase) -> Self {
        value.clone()
    }
}
#[doc = "JsonSuccess"]
#[doc = r""]
#[doc = r" <details><summary>JSON schema</summary>"]
#[doc = r""]
#[doc = r" ```json"]
<<<<<<< HEAD
#[doc = "{\n  \"allOf\": [\n    {\n      \"$ref\": \"#/components/schemas/JsonSuccessBase\"\n    },\n    {\n      \"properties\": {\n        \"msg\": {},\n        \"result\": {}\n      },\n      \"additionalProperties\": false\n    }\n  ]\n}"]
=======
#[doc = "{"]
#[doc = "  \"allOf\": ["]
#[doc = "    {"]
#[doc = "      \"$ref\": \"#/components/schemas/JsonSuccessBase\""]
#[doc = "    },"]
#[doc = "    {"]
#[doc = "      \"properties\": {"]
#[doc = "        \"msg\": {},"]
#[doc = "        \"result\": {}"]
#[doc = "      },"]
#[doc = "      \"additionalProperties\": false"]
#[doc = "    }"]
#[doc = "  ]"]
#[doc = "}"]
>>>>>>> 000c04b2
#[doc = r" ```"]
#[doc = r" </details>"]
#[derive(Clone, Debug, Deserialize, Serialize)]
#[serde(deny_unknown_fields)]
pub struct JsonSuccess {
    pub msg: String,
    pub result: JsonSuccessResult,
}
impl From<&JsonSuccess> for JsonSuccess {
    fn from(value: &JsonSuccess) -> Self {
        value.clone()
    }
}
#[doc = "x"]
#[doc = r""]
#[doc = r" <details><summary>JSON schema</summary>"]
#[doc = r""]
#[doc = r" ```json"]
<<<<<<< HEAD
#[doc = "{\n  \"description\": \"x\",\n  \"allOf\": [\n    {\n      \"$ref\": \"#/components/schemas/JsonResponseBase\"\n    },\n    {\n      \"required\": [\n        \"msg\",\n        \"result\"\n      ],\n      \"properties\": {\n        \"msg\": {\n          \"type\": \"string\"\n        },\n        \"result\": {\n          \"enum\": [\n            \"success\"\n          ]\n        }\n      }\n    }\n  ]\n}"]
=======
#[doc = "{"]
#[doc = "  \"description\": \"x\","]
#[doc = "  \"allOf\": ["]
#[doc = "    {"]
#[doc = "      \"$ref\": \"#/components/schemas/JsonResponseBase\""]
#[doc = "    },"]
#[doc = "    {"]
#[doc = "      \"required\": ["]
#[doc = "        \"msg\","]
#[doc = "        \"result\""]
#[doc = "      ],"]
#[doc = "      \"properties\": {"]
#[doc = "        \"msg\": {"]
#[doc = "          \"type\": \"string\""]
#[doc = "        },"]
#[doc = "        \"result\": {"]
#[doc = "          \"enum\": ["]
#[doc = "            \"success\""]
#[doc = "          ]"]
#[doc = "        }"]
#[doc = "      }"]
#[doc = "    }"]
#[doc = "  ]"]
#[doc = "}"]
>>>>>>> 000c04b2
#[doc = r" ```"]
#[doc = r" </details>"]
#[derive(Clone, Debug, Deserialize, Serialize)]
pub struct JsonSuccessBase {
    pub msg: String,
    pub result: JsonSuccessBaseResult,
}
impl From<&JsonSuccessBase> for JsonSuccessBase {
    fn from(value: &JsonSuccessBase) -> Self {
        value.clone()
    }
}
#[doc = "JsonSuccessBaseResult"]
#[doc = r""]
#[doc = r" <details><summary>JSON schema</summary>"]
#[doc = r""]
#[doc = r" ```json"]
#[doc = "{"]
#[doc = "  \"type\": \"string\","]
#[doc = "  \"enum\": ["]
#[doc = "    \"success\""]
#[doc = "  ]"]
#[doc = "}"]
#[doc = r" ```"]
#[doc = r" </details>"]
#[derive(Clone, Copy, Debug, Deserialize, Eq, Hash, Ord, PartialEq, PartialOrd, Serialize)]
pub enum JsonSuccessBaseResult {
    #[serde(rename = "success")]
    Success,
}
impl From<&JsonSuccessBaseResult> for JsonSuccessBaseResult {
    fn from(value: &JsonSuccessBaseResult) -> Self {
        value.clone()
    }
}
impl ToString for JsonSuccessBaseResult {
    fn to_string(&self) -> String {
        match *self {
            Self::Success => "success".to_string(),
        }
    }
}
impl std::str::FromStr for JsonSuccessBaseResult {
    type Err = &'static str;
    fn from_str(value: &str) -> Result<Self, &'static str> {
        match value {
            "success" => Ok(Self::Success),
            _ => Err("invalid value"),
        }
    }
}
impl std::convert::TryFrom<&str> for JsonSuccessBaseResult {
    type Error = &'static str;
    fn try_from(value: &str) -> Result<Self, &'static str> {
        value.parse()
    }
}
impl std::convert::TryFrom<&String> for JsonSuccessBaseResult {
    type Error = &'static str;
    fn try_from(value: &String) -> Result<Self, &'static str> {
        value.parse()
    }
}
impl std::convert::TryFrom<String> for JsonSuccessBaseResult {
    type Error = &'static str;
    fn try_from(value: String) -> Result<Self, &'static str> {
        value.parse()
    }
}
#[doc = "JsonSuccessResult"]
#[doc = r""]
#[doc = r" <details><summary>JSON schema</summary>"]
#[doc = r""]
#[doc = r" ```json"]
#[doc = "{"]
#[doc = "  \"type\": \"string\","]
#[doc = "  \"enum\": ["]
#[doc = "    \"success\""]
#[doc = "  ]"]
#[doc = "}"]
#[doc = r" ```"]
#[doc = r" </details>"]
#[derive(Clone, Copy, Debug, Deserialize, Eq, Hash, Ord, PartialEq, PartialOrd, Serialize)]
pub enum JsonSuccessResult {
    #[serde(rename = "success")]
    Success,
}
impl From<&JsonSuccessResult> for JsonSuccessResult {
    fn from(value: &JsonSuccessResult) -> Self {
        value.clone()
    }
}
impl ToString for JsonSuccessResult {
    fn to_string(&self) -> String {
        match *self {
            Self::Success => "success".to_string(),
        }
    }
}
impl std::str::FromStr for JsonSuccessResult {
    type Err = &'static str;
    fn from_str(value: &str) -> Result<Self, &'static str> {
        match value {
            "success" => Ok(Self::Success),
            _ => Err("invalid value"),
        }
    }
}
impl std::convert::TryFrom<&str> for JsonSuccessResult {
    type Error = &'static str;
    fn try_from(value: &str) -> Result<Self, &'static str> {
        value.parse()
    }
}
impl std::convert::TryFrom<&String> for JsonSuccessResult {
    type Error = &'static str;
    fn try_from(value: &String) -> Result<Self, &'static str> {
        value.parse()
    }
}
impl std::convert::TryFrom<String> for JsonSuccessResult {
    type Error = &'static str;
    fn try_from(value: String) -> Result<Self, &'static str> {
        value.parse()
    }
}
#[doc = "NarrowNumber"]
#[doc = r""]
#[doc = r" <details><summary>JSON schema</summary>"]
#[doc = r""]
#[doc = r" ```json"]
#[doc = "{"]
#[doc = "  \"allOf\": ["]
#[doc = "    {"]
#[doc = "      \"type\": \"integer\""]
#[doc = "    },"]
#[doc = "    {"]
#[doc = "      \"minimum\": 1.0"]
#[doc = "    }"]
#[doc = "  ]"]
#[doc = "}"]
#[doc = r" ```"]
#[doc = r" </details>"]
#[derive(Clone, Debug, Deserialize, Serialize)]
pub struct NarrowNumber(pub std::num::NonZeroU64);
impl std::ops::Deref for NarrowNumber {
    type Target = std::num::NonZeroU64;
    fn deref(&self) -> &std::num::NonZeroU64 {
        &self.0
    }
}
impl From<NarrowNumber> for std::num::NonZeroU64 {
    fn from(value: NarrowNumber) -> Self {
        value.0
    }
}
impl From<&NarrowNumber> for NarrowNumber {
    fn from(value: &NarrowNumber) -> Self {
        value.clone()
    }
}
impl From<std::num::NonZeroU64> for NarrowNumber {
    fn from(value: std::num::NonZeroU64) -> Self {
        Self(value)
    }
}
impl std::str::FromStr for NarrowNumber {
    type Err = <std::num::NonZeroU64 as std::str::FromStr>::Err;
    fn from_str(value: &str) -> Result<Self, Self::Err> {
        Ok(Self(value.parse()?))
    }
}
impl std::convert::TryFrom<&str> for NarrowNumber {
    type Error = <std::num::NonZeroU64 as std::str::FromStr>::Err;
    fn try_from(value: &str) -> Result<Self, Self::Error> {
        value.parse()
    }
}
impl std::convert::TryFrom<&String> for NarrowNumber {
    type Error = <std::num::NonZeroU64 as std::str::FromStr>::Err;
    fn try_from(value: &String) -> Result<Self, Self::Error> {
        value.parse()
    }
}
impl std::convert::TryFrom<String> for NarrowNumber {
    type Error = <std::num::NonZeroU64 as std::str::FromStr>::Err;
    fn try_from(value: String) -> Result<Self, Self::Error> {
        value.parse()
    }
}
impl ToString for NarrowNumber {
    fn to_string(&self) -> String {
        self.0.to_string()
    }
}
#[doc = "TrimFat"]
#[doc = r""]
#[doc = r" <details><summary>JSON schema</summary>"]
#[doc = r""]
#[doc = r" ```json"]
#[doc = "{"]
#[doc = "  \"type\": \"object\","]
#[doc = "  \"not\": {"]
#[doc = "    \"anyOf\": ["]
#[doc = "      {"]
#[doc = "        \"required\": ["]
#[doc = "          \"b\""]
#[doc = "        ]"]
#[doc = "      },"]
#[doc = "      {"]
#[doc = "        \"required\": ["]
#[doc = "          \"c\""]
#[doc = "        ]"]
#[doc = "      }"]
#[doc = "    ]"]
#[doc = "  },"]
#[doc = "  \"required\": ["]
#[doc = "    \"a\""]
#[doc = "  ],"]
#[doc = "  \"properties\": {"]
#[doc = "    \"a\": {},"]
#[doc = "    \"b\": {},"]
#[doc = "    \"c\": {}"]
#[doc = "  }"]
#[doc = "}"]
#[doc = r" ```"]
#[doc = r" </details>"]
#[derive(Clone, Debug, Deserialize, Serialize)]
pub struct TrimFat {
    pub a: serde_json::Value,
}
impl From<&TrimFat> for TrimFat {
    fn from(value: &TrimFat) -> Self {
        value.clone()
    }
}
#[doc = "Unsatisfiable1"]
#[doc = r""]
#[doc = r" <details><summary>JSON schema</summary>"]
#[doc = r""]
#[doc = r" ```json"]
#[doc = "{"]
#[doc = "  \"allOf\": ["]
#[doc = "    {"]
#[doc = "      \"type\": \"string\","]
#[doc = "      \"enum\": ["]
#[doc = "        \"foo\""]
#[doc = "      ]"]
#[doc = "    },"]
#[doc = "    {"]
#[doc = "      \"type\": \"object\","]
#[doc = "      \"properties\": {"]
#[doc = "        \"bar\": {}"]
#[doc = "      }"]
#[doc = "    }"]
#[doc = "  ]"]
#[doc = "}"]
#[doc = r" ```"]
#[doc = r" </details>"]
#[derive(Clone, Copy, Debug, Deserialize, Eq, Hash, Ord, PartialEq, PartialOrd, Serialize)]
#[serde(deny_unknown_fields)]
pub enum Unsatisfiable1 {}
impl From<&Unsatisfiable1> for Unsatisfiable1 {
    fn from(value: &Unsatisfiable1) -> Self {
        value.clone()
    }
}
#[doc = "Unsatisfiable2"]
#[doc = r""]
#[doc = r" <details><summary>JSON schema</summary>"]
#[doc = r""]
#[doc = r" ```json"]
<<<<<<< HEAD
#[doc = "{\n  \"allOf\": [\n    {\n      \"type\": \"object\",\n      \"properties\": {\n        \"action\": {\n          \"type\": \"string\",\n          \"enum\": [\n            \"foo\"\n          ]\n        }\n      },\n      \"additionalProperties\": false\n    },\n    {\n      \"type\": \"object\",\n      \"properties\": {\n        \"action\": {\n          \"type\": \"string\",\n          \"enum\": [\n            \"bar\"\n          ]\n        }\n      },\n      \"additionalProperties\": false\n    }\n  ]\n}"]
=======
#[doc = "{"]
#[doc = "  \"allOf\": ["]
#[doc = "    {"]
#[doc = "      \"type\": \"object\","]
#[doc = "      \"properties\": {"]
#[doc = "        \"action\": {"]
#[doc = "          \"type\": \"string\","]
#[doc = "          \"enum\": ["]
#[doc = "            \"foo\""]
#[doc = "          ]"]
#[doc = "        }"]
#[doc = "      },"]
#[doc = "      \"additionalProperties\": false"]
#[doc = "    },"]
#[doc = "    {"]
#[doc = "      \"type\": \"object\","]
#[doc = "      \"properties\": {"]
#[doc = "        \"action\": {"]
#[doc = "          \"type\": \"string\","]
#[doc = "          \"enum\": ["]
#[doc = "            \"bar\""]
#[doc = "          ]"]
#[doc = "        }"]
#[doc = "      },"]
#[doc = "      \"additionalProperties\": false"]
#[doc = "    }"]
#[doc = "  ]"]
#[doc = "}"]
>>>>>>> 000c04b2
#[doc = r" ```"]
#[doc = r" </details>"]
#[derive(Clone, Debug, Deserialize, Serialize)]
#[serde(deny_unknown_fields)]
pub struct Unsatisfiable2 {}
impl From<&Unsatisfiable2> for Unsatisfiable2 {
    fn from(value: &Unsatisfiable2) -> Self {
        value.clone()
    }
}
#[doc = "Unsatisfiable3"]
#[doc = r""]
#[doc = r" <details><summary>JSON schema</summary>"]
#[doc = r""]
#[doc = r" ```json"]
<<<<<<< HEAD
#[doc = "{\n  \"allOf\": [\n    {\n      \"$ref\": \"#/definitions/unsatisfiable-3-a\"\n    },\n    {\n      \"type\": \"object\",\n      \"properties\": {\n        \"action\": {\n          \"$ref\": \"#/definitions/unsatisfiable-3-b\"\n        }\n      }\n    }\n  ]\n}"]
=======
#[doc = "{"]
#[doc = "  \"allOf\": ["]
#[doc = "    {"]
#[doc = "      \"$ref\": \"#/definitions/unsatisfiable-3-a\""]
#[doc = "    },"]
#[doc = "    {"]
#[doc = "      \"type\": \"object\","]
#[doc = "      \"properties\": {"]
#[doc = "        \"action\": {"]
#[doc = "          \"$ref\": \"#/definitions/unsatisfiable-3-b\""]
#[doc = "        }"]
#[doc = "      }"]
#[doc = "    }"]
#[doc = "  ]"]
#[doc = "}"]
>>>>>>> 000c04b2
#[doc = r" ```"]
#[doc = r" </details>"]
#[derive(Clone, Debug, Deserialize, Serialize)]
pub struct Unsatisfiable3 {
    #[serde(default, skip_serializing_if = "Option::is_none")]
    pub action: Option<Unsatisfiable3Action>,
}
impl From<&Unsatisfiable3> for Unsatisfiable3 {
    fn from(value: &Unsatisfiable3) -> Self {
        value.clone()
    }
}
#[doc = "Unsatisfiable3A"]
#[doc = r""]
#[doc = r" <details><summary>JSON schema</summary>"]
#[doc = r""]
#[doc = r" ```json"]
#[doc = "{"]
#[doc = "  \"type\": \"object\","]
#[doc = "  \"properties\": {"]
#[doc = "    \"action\": {"]
#[doc = "      \"allOf\": ["]
#[doc = "        {"]
#[doc = "          \"$ref\": \"#/definitions/unsatisfiable-3-c\""]
#[doc = "        }"]
#[doc = "      ]"]
#[doc = "    }"]
#[doc = "  }"]
#[doc = "}"]
#[doc = r" ```"]
#[doc = r" </details>"]
#[derive(Clone, Debug, Deserialize, Serialize)]
pub struct Unsatisfiable3A {
    #[serde(default, skip_serializing_if = "Option::is_none")]
    pub action: Option<Unsatisfiable3C>,
}
impl From<&Unsatisfiable3A> for Unsatisfiable3A {
    fn from(value: &Unsatisfiable3A) -> Self {
        value.clone()
    }
}
#[doc = "Unsatisfiable3Action"]
#[doc = r""]
#[doc = r" <details><summary>JSON schema</summary>"]
#[doc = r""]
#[doc = r" ```json"]
#[doc = "false"]
#[doc = r" ```"]
#[doc = r" </details>"]
#[derive(Clone, Copy, Debug, Deserialize, Eq, Hash, Ord, PartialEq, PartialOrd, Serialize)]
#[serde(deny_unknown_fields)]
pub enum Unsatisfiable3Action {}
impl From<&Unsatisfiable3Action> for Unsatisfiable3Action {
    fn from(value: &Unsatisfiable3Action) -> Self {
        value.clone()
    }
}
#[doc = "Unsatisfiable3B"]
#[doc = r""]
#[doc = r" <details><summary>JSON schema</summary>"]
#[doc = r""]
#[doc = r" ```json"]
#[doc = "{"]
#[doc = "  \"type\": \"string\","]
#[doc = "  \"enum\": ["]
#[doc = "    \"bar\""]
#[doc = "  ]"]
#[doc = "}"]
#[doc = r" ```"]
#[doc = r" </details>"]
#[derive(Clone, Copy, Debug, Deserialize, Eq, Hash, Ord, PartialEq, PartialOrd, Serialize)]
pub enum Unsatisfiable3B {
    #[serde(rename = "bar")]
    Bar,
}
impl From<&Unsatisfiable3B> for Unsatisfiable3B {
    fn from(value: &Unsatisfiable3B) -> Self {
        value.clone()
    }
}
impl ToString for Unsatisfiable3B {
    fn to_string(&self) -> String {
        match *self {
            Self::Bar => "bar".to_string(),
        }
    }
}
impl std::str::FromStr for Unsatisfiable3B {
    type Err = &'static str;
    fn from_str(value: &str) -> Result<Self, &'static str> {
        match value {
            "bar" => Ok(Self::Bar),
            _ => Err("invalid value"),
        }
    }
}
impl std::convert::TryFrom<&str> for Unsatisfiable3B {
    type Error = &'static str;
    fn try_from(value: &str) -> Result<Self, &'static str> {
        value.parse()
    }
}
impl std::convert::TryFrom<&String> for Unsatisfiable3B {
    type Error = &'static str;
    fn try_from(value: &String) -> Result<Self, &'static str> {
        value.parse()
    }
}
impl std::convert::TryFrom<String> for Unsatisfiable3B {
    type Error = &'static str;
    fn try_from(value: String) -> Result<Self, &'static str> {
        value.parse()
    }
}
#[doc = "Unsatisfiable3C"]
#[doc = r""]
#[doc = r" <details><summary>JSON schema</summary>"]
#[doc = r""]
#[doc = r" ```json"]
#[doc = "{"]
#[doc = "  \"type\": \"string\","]
#[doc = "  \"enum\": ["]
#[doc = "    \"foo\""]
#[doc = "  ]"]
#[doc = "}"]
#[doc = r" ```"]
#[doc = r" </details>"]
#[derive(Clone, Copy, Debug, Deserialize, Eq, Hash, Ord, PartialEq, PartialOrd, Serialize)]
pub enum Unsatisfiable3C {
    #[serde(rename = "foo")]
    Foo,
}
impl From<&Unsatisfiable3C> for Unsatisfiable3C {
    fn from(value: &Unsatisfiable3C) -> Self {
        value.clone()
    }
}
impl ToString for Unsatisfiable3C {
    fn to_string(&self) -> String {
        match *self {
            Self::Foo => "foo".to_string(),
        }
    }
}
impl std::str::FromStr for Unsatisfiable3C {
    type Err = &'static str;
    fn from_str(value: &str) -> Result<Self, &'static str> {
        match value {
            "foo" => Ok(Self::Foo),
            _ => Err("invalid value"),
        }
    }
}
impl std::convert::TryFrom<&str> for Unsatisfiable3C {
    type Error = &'static str;
    fn try_from(value: &str) -> Result<Self, &'static str> {
        value.parse()
    }
}
impl std::convert::TryFrom<&String> for Unsatisfiable3C {
    type Error = &'static str;
    fn try_from(value: &String) -> Result<Self, &'static str> {
        value.parse()
    }
}
impl std::convert::TryFrom<String> for Unsatisfiable3C {
    type Error = &'static str;
    fn try_from(value: String) -> Result<Self, &'static str> {
        value.parse()
    }
}
#[doc = "WeirdEnum"]
#[doc = r""]
#[doc = r" <details><summary>JSON schema</summary>"]
#[doc = r""]
#[doc = r" ```json"]
#[doc = "{"]
#[doc = "  \"type\": \"object\","]
#[doc = "  \"oneOf\": ["]
#[doc = "    {"]
#[doc = "      \"not\": {"]
#[doc = "        \"anyOf\": ["]
#[doc = "          {"]
#[doc = "            \"required\": ["]
#[doc = "              \"patterns\""]
#[doc = "            ]"]
#[doc = "          },"]
#[doc = "          {"]
#[doc = "            \"required\": ["]
#[doc = "              \"pattern-either\""]
#[doc = "            ]"]
#[doc = "          },"]
#[doc = "          {"]
#[doc = "            \"required\": ["]
#[doc = "              \"pattern-regex\""]
#[doc = "            ]"]
#[doc = "          }"]
#[doc = "        ]"]
#[doc = "      },"]
#[doc = "      \"required\": ["]
#[doc = "        \"pattern\""]
#[doc = "      ]"]
#[doc = "    },"]
#[doc = "    {"]
#[doc = "      \"not\": {"]
#[doc = "        \"anyOf\": ["]
#[doc = "          {"]
#[doc = "            \"required\": ["]
#[doc = "              \"pattern\""]
#[doc = "            ]"]
#[doc = "          },"]
#[doc = "          {"]
#[doc = "            \"required\": ["]
#[doc = "              \"pattern-either\""]
#[doc = "            ]"]
#[doc = "          },"]
#[doc = "          {"]
#[doc = "            \"required\": ["]
#[doc = "              \"pattern-regex\""]
#[doc = "            ]"]
#[doc = "          }"]
#[doc = "        ]"]
#[doc = "      },"]
#[doc = "      \"required\": ["]
#[doc = "        \"patterns\""]
#[doc = "      ]"]
#[doc = "    },"]
#[doc = "    {"]
#[doc = "      \"not\": {"]
#[doc = "        \"anyOf\": ["]
#[doc = "          {"]
#[doc = "            \"required\": ["]
#[doc = "              \"pattern\""]
#[doc = "            ]"]
#[doc = "          },"]
#[doc = "          {"]
#[doc = "            \"required\": ["]
#[doc = "              \"patterns\""]
#[doc = "            ]"]
#[doc = "          },"]
#[doc = "          {"]
#[doc = "            \"required\": ["]
#[doc = "              \"pattern-regex\""]
#[doc = "            ]"]
#[doc = "          }"]
#[doc = "        ]"]
#[doc = "      },"]
#[doc = "      \"required\": ["]
#[doc = "        \"pattern-either\""]
#[doc = "      ]"]
#[doc = "    },"]
#[doc = "    {"]
#[doc = "      \"not\": {"]
#[doc = "        \"anyOf\": ["]
#[doc = "          {"]
#[doc = "            \"required\": ["]
#[doc = "              \"pattern\""]
#[doc = "            ]"]
#[doc = "          },"]
#[doc = "          {"]
#[doc = "            \"required\": ["]
#[doc = "              \"patterns\""]
#[doc = "            ]"]
#[doc = "          },"]
#[doc = "          {"]
#[doc = "            \"required\": ["]
#[doc = "              \"pattern-either\""]
#[doc = "            ]"]
#[doc = "          }"]
#[doc = "        ]"]
#[doc = "      },"]
#[doc = "      \"required\": ["]
#[doc = "        \"pattern-regex\""]
#[doc = "      ]"]
#[doc = "    }"]
#[doc = "  ],"]
#[doc = "  \"properties\": {"]
#[doc = "    \"pattern\": {"]
#[doc = "      \"type\": \"string\""]
#[doc = "    },"]
#[doc = "    \"pattern-either\": {"]
#[doc = "      \"type\": \"string\""]
#[doc = "    },"]
#[doc = "    \"pattern-regex\": {"]
#[doc = "      \"type\": \"string\""]
#[doc = "    },"]
#[doc = "    \"patterns\": {"]
#[doc = "      \"type\": \"string\""]
#[doc = "    }"]
#[doc = "  }"]
#[doc = "}"]
#[doc = r" ```"]
#[doc = r" </details>"]
#[derive(Clone, Debug, Deserialize, Serialize)]
#[serde(untagged)]
pub enum WeirdEnum {
    Variant0 {
        pattern: String,
    },
    Variant1 {
        patterns: String,
    },
    Variant2 {
        #[serde(rename = "pattern-either")]
        pattern_either: String,
    },
    Variant3 {
        #[serde(rename = "pattern-regex")]
        pattern_regex: String,
    },
}
impl From<&WeirdEnum> for WeirdEnum {
    fn from(value: &WeirdEnum) -> Self {
        value.clone()
    }
}
fn main() {}<|MERGE_RESOLUTION|>--- conflicted
+++ resolved
@@ -59,9 +59,6 @@
 #[doc = r" <details><summary>JSON schema</summary>"]
 #[doc = r""]
 #[doc = r" ```json"]
-<<<<<<< HEAD
-#[doc = "{\n  \"allOf\": [\n    {\n      \"$ref\": \"#/components/schemas/JsonSuccessBase\"\n    },\n    {\n      \"properties\": {\n        \"msg\": {},\n        \"result\": {}\n      },\n      \"additionalProperties\": false\n    }\n  ]\n}"]
-=======
 #[doc = "{"]
 #[doc = "  \"allOf\": ["]
 #[doc = "    {"]
@@ -76,7 +73,6 @@
 #[doc = "    }"]
 #[doc = "  ]"]
 #[doc = "}"]
->>>>>>> 000c04b2
 #[doc = r" ```"]
 #[doc = r" </details>"]
 #[derive(Clone, Debug, Deserialize, Serialize)]
@@ -95,9 +91,6 @@
 #[doc = r" <details><summary>JSON schema</summary>"]
 #[doc = r""]
 #[doc = r" ```json"]
-<<<<<<< HEAD
-#[doc = "{\n  \"description\": \"x\",\n  \"allOf\": [\n    {\n      \"$ref\": \"#/components/schemas/JsonResponseBase\"\n    },\n    {\n      \"required\": [\n        \"msg\",\n        \"result\"\n      ],\n      \"properties\": {\n        \"msg\": {\n          \"type\": \"string\"\n        },\n        \"result\": {\n          \"enum\": [\n            \"success\"\n          ]\n        }\n      }\n    }\n  ]\n}"]
-=======
 #[doc = "{"]
 #[doc = "  \"description\": \"x\","]
 #[doc = "  \"allOf\": ["]
@@ -122,7 +115,6 @@
 #[doc = "    }"]
 #[doc = "  ]"]
 #[doc = "}"]
->>>>>>> 000c04b2
 #[doc = r" ```"]
 #[doc = r" </details>"]
 #[derive(Clone, Debug, Deserialize, Serialize)]
@@ -395,9 +387,6 @@
 #[doc = r" <details><summary>JSON schema</summary>"]
 #[doc = r""]
 #[doc = r" ```json"]
-<<<<<<< HEAD
-#[doc = "{\n  \"allOf\": [\n    {\n      \"type\": \"object\",\n      \"properties\": {\n        \"action\": {\n          \"type\": \"string\",\n          \"enum\": [\n            \"foo\"\n          ]\n        }\n      },\n      \"additionalProperties\": false\n    },\n    {\n      \"type\": \"object\",\n      \"properties\": {\n        \"action\": {\n          \"type\": \"string\",\n          \"enum\": [\n            \"bar\"\n          ]\n        }\n      },\n      \"additionalProperties\": false\n    }\n  ]\n}"]
-=======
 #[doc = "{"]
 #[doc = "  \"allOf\": ["]
 #[doc = "    {"]
@@ -426,7 +415,6 @@
 #[doc = "    }"]
 #[doc = "  ]"]
 #[doc = "}"]
->>>>>>> 000c04b2
 #[doc = r" ```"]
 #[doc = r" </details>"]
 #[derive(Clone, Debug, Deserialize, Serialize)]
@@ -442,9 +430,6 @@
 #[doc = r" <details><summary>JSON schema</summary>"]
 #[doc = r""]
 #[doc = r" ```json"]
-<<<<<<< HEAD
-#[doc = "{\n  \"allOf\": [\n    {\n      \"$ref\": \"#/definitions/unsatisfiable-3-a\"\n    },\n    {\n      \"type\": \"object\",\n      \"properties\": {\n        \"action\": {\n          \"$ref\": \"#/definitions/unsatisfiable-3-b\"\n        }\n      }\n    }\n  ]\n}"]
-=======
 #[doc = "{"]
 #[doc = "  \"allOf\": ["]
 #[doc = "    {"]
@@ -460,7 +445,6 @@
 #[doc = "    }"]
 #[doc = "  ]"]
 #[doc = "}"]
->>>>>>> 000c04b2
 #[doc = r" ```"]
 #[doc = r" </details>"]
 #[derive(Clone, Debug, Deserialize, Serialize)]
