--- conflicted
+++ resolved
@@ -1,7 +1,237 @@
-<<<<<<< HEAD
-#[allow(unused_imports)]
-use serde::{Deserialize, Serialize};
-#[derive(Clone, Debug, Deserialize, Serialize)]
+#![deny(warnings)]
+#[doc = r" Error types."]
+pub mod error {
+    #[doc = r" Error from a TryFrom or FromStr implementation."]
+    pub struct ConversionError(::std::borrow::Cow<'static, str>);
+    impl ::std::error::Error for ConversionError {}
+    impl ::std::fmt::Display for ConversionError {
+        fn fmt(&self, f: &mut ::std::fmt::Formatter<'_>) -> Result<(), ::std::fmt::Error> {
+            ::std::fmt::Display::fmt(&self.0, f)
+        }
+    }
+    impl ::std::fmt::Debug for ConversionError {
+        fn fmt(&self, f: &mut ::std::fmt::Formatter<'_>) -> Result<(), ::std::fmt::Error> {
+            ::std::fmt::Debug::fmt(&self.0, f)
+        }
+    }
+    impl From<&'static str> for ConversionError {
+        fn from(value: &'static str) -> Self {
+            Self(value.into())
+        }
+    }
+    impl From<String> for ConversionError {
+        fn from(value: String) -> Self {
+            Self(value.into())
+        }
+    }
+}
+#[doc = "CoreSchemaMetaSchema"]
+#[doc = r""]
+#[doc = r" <details><summary>JSON schema</summary>"]
+#[doc = r""]
+#[doc = r" ```json"]
+#[doc = "{"]
+#[doc = "  \"$id\": \"http://json-schema.org/draft-07/schema\","]
+#[doc = "  \"title\": \"Core schema meta-schema\","]
+#[doc = "  \"default\": true,"]
+#[doc = "  \"type\": ["]
+#[doc = "    \"object\","]
+#[doc = "    \"boolean\""]
+#[doc = "  ],"]
+#[doc = "  \"properties\": {"]
+#[doc = "    \"$comment\": {"]
+#[doc = "      \"type\": \"string\""]
+#[doc = "    },"]
+#[doc = "    \"$id\": {"]
+#[doc = "      \"type\": \"string\","]
+#[doc = "      \"format\": \"uri-reference\""]
+#[doc = "    },"]
+#[doc = "    \"$ref\": {"]
+#[doc = "      \"type\": \"string\","]
+#[doc = "      \"format\": \"uri-reference\""]
+#[doc = "    },"]
+#[doc = "    \"$schema\": {"]
+#[doc = "      \"type\": \"string\","]
+#[doc = "      \"format\": \"uri\""]
+#[doc = "    },"]
+#[doc = "    \"additionalItems\": {"]
+#[doc = "      \"$ref\": \"#\""]
+#[doc = "    },"]
+#[doc = "    \"additionalProperties\": {"]
+#[doc = "      \"$ref\": \"#\""]
+#[doc = "    },"]
+#[doc = "    \"allOf\": {"]
+#[doc = "      \"$ref\": \"#/definitions/schemaArray\""]
+#[doc = "    },"]
+#[doc = "    \"anyOf\": {"]
+#[doc = "      \"$ref\": \"#/definitions/schemaArray\""]
+#[doc = "    },"]
+#[doc = "    \"const\": true,"]
+#[doc = "    \"contains\": {"]
+#[doc = "      \"$ref\": \"#\""]
+#[doc = "    },"]
+#[doc = "    \"contentEncoding\": {"]
+#[doc = "      \"type\": \"string\""]
+#[doc = "    },"]
+#[doc = "    \"contentMediaType\": {"]
+#[doc = "      \"type\": \"string\""]
+#[doc = "    },"]
+#[doc = "    \"default\": true,"]
+#[doc = "    \"definitions\": {"]
+#[doc = "      \"default\": {},"]
+#[doc = "      \"type\": \"object\","]
+#[doc = "      \"additionalProperties\": {"]
+#[doc = "        \"$ref\": \"#\""]
+#[doc = "      }"]
+#[doc = "    },"]
+#[doc = "    \"dependencies\": {"]
+#[doc = "      \"type\": \"object\","]
+#[doc = "      \"additionalProperties\": {"]
+#[doc = "        \"anyOf\": ["]
+#[doc = "          {"]
+#[doc = "            \"$ref\": \"#\""]
+#[doc = "          },"]
+#[doc = "          {"]
+#[doc = "            \"$ref\": \"#/definitions/stringArray\""]
+#[doc = "          }"]
+#[doc = "        ]"]
+#[doc = "      }"]
+#[doc = "    },"]
+#[doc = "    \"description\": {"]
+#[doc = "      \"type\": \"string\""]
+#[doc = "    },"]
+#[doc = "    \"else\": {"]
+#[doc = "      \"$ref\": \"#\""]
+#[doc = "    },"]
+#[doc = "    \"enum\": {"]
+#[doc = "      \"type\": \"array\","]
+#[doc = "      \"items\": true,"]
+#[doc = "      \"minItems\": 1,"]
+#[doc = "      \"uniqueItems\": true"]
+#[doc = "    },"]
+#[doc = "    \"examples\": {"]
+#[doc = "      \"type\": \"array\","]
+#[doc = "      \"items\": true"]
+#[doc = "    },"]
+#[doc = "    \"exclusiveMaximum\": {"]
+#[doc = "      \"type\": \"number\""]
+#[doc = "    },"]
+#[doc = "    \"exclusiveMinimum\": {"]
+#[doc = "      \"type\": \"number\""]
+#[doc = "    },"]
+#[doc = "    \"format\": {"]
+#[doc = "      \"type\": \"string\""]
+#[doc = "    },"]
+#[doc = "    \"if\": {"]
+#[doc = "      \"$ref\": \"#\""]
+#[doc = "    },"]
+#[doc = "    \"items\": {"]
+#[doc = "      \"default\": true,"]
+#[doc = "      \"anyOf\": ["]
+#[doc = "        {"]
+#[doc = "          \"$ref\": \"#\""]
+#[doc = "        },"]
+#[doc = "        {"]
+#[doc = "          \"$ref\": \"#/definitions/schemaArray\""]
+#[doc = "        }"]
+#[doc = "      ]"]
+#[doc = "    },"]
+#[doc = "    \"maxItems\": {"]
+#[doc = "      \"$ref\": \"#/definitions/nonNegativeInteger\""]
+#[doc = "    },"]
+#[doc = "    \"maxLength\": {"]
+#[doc = "      \"$ref\": \"#/definitions/nonNegativeInteger\""]
+#[doc = "    },"]
+#[doc = "    \"maxProperties\": {"]
+#[doc = "      \"$ref\": \"#/definitions/nonNegativeInteger\""]
+#[doc = "    },"]
+#[doc = "    \"maximum\": {"]
+#[doc = "      \"type\": \"number\""]
+#[doc = "    },"]
+#[doc = "    \"minItems\": {"]
+#[doc = "      \"$ref\": \"#/definitions/nonNegativeIntegerDefault0\""]
+#[doc = "    },"]
+#[doc = "    \"minLength\": {"]
+#[doc = "      \"$ref\": \"#/definitions/nonNegativeIntegerDefault0\""]
+#[doc = "    },"]
+#[doc = "    \"minProperties\": {"]
+#[doc = "      \"$ref\": \"#/definitions/nonNegativeIntegerDefault0\""]
+#[doc = "    },"]
+#[doc = "    \"minimum\": {"]
+#[doc = "      \"type\": \"number\""]
+#[doc = "    },"]
+#[doc = "    \"multipleOf\": {"]
+#[doc = "      \"type\": \"number\","]
+#[doc = "      \"exclusiveMinimum\": 0.0"]
+#[doc = "    },"]
+#[doc = "    \"not\": {"]
+#[doc = "      \"$ref\": \"#\""]
+#[doc = "    },"]
+#[doc = "    \"oneOf\": {"]
+#[doc = "      \"$ref\": \"#/definitions/schemaArray\""]
+#[doc = "    },"]
+#[doc = "    \"pattern\": {"]
+#[doc = "      \"type\": \"string\","]
+#[doc = "      \"format\": \"regex\""]
+#[doc = "    },"]
+#[doc = "    \"patternProperties\": {"]
+#[doc = "      \"default\": {},"]
+#[doc = "      \"type\": \"object\","]
+#[doc = "      \"additionalProperties\": {"]
+#[doc = "        \"$ref\": \"#\""]
+#[doc = "      },"]
+#[doc = "      \"propertyNames\": {"]
+#[doc = "        \"format\": \"regex\""]
+#[doc = "      }"]
+#[doc = "    },"]
+#[doc = "    \"properties\": {"]
+#[doc = "      \"default\": {},"]
+#[doc = "      \"type\": \"object\","]
+#[doc = "      \"additionalProperties\": {"]
+#[doc = "        \"$ref\": \"#\""]
+#[doc = "      }"]
+#[doc = "    },"]
+#[doc = "    \"propertyNames\": {"]
+#[doc = "      \"$ref\": \"#\""]
+#[doc = "    },"]
+#[doc = "    \"readOnly\": {"]
+#[doc = "      \"default\": false,"]
+#[doc = "      \"type\": \"boolean\""]
+#[doc = "    },"]
+#[doc = "    \"required\": {"]
+#[doc = "      \"$ref\": \"#/definitions/stringArray\""]
+#[doc = "    },"]
+#[doc = "    \"then\": {"]
+#[doc = "      \"$ref\": \"#\""]
+#[doc = "    },"]
+#[doc = "    \"title\": {"]
+#[doc = "      \"type\": \"string\""]
+#[doc = "    },"]
+#[doc = "    \"type\": {"]
+#[doc = "      \"anyOf\": ["]
+#[doc = "        {"]
+#[doc = "          \"$ref\": \"#/definitions/simpleTypes\""]
+#[doc = "        },"]
+#[doc = "        {"]
+#[doc = "          \"type\": \"array\","]
+#[doc = "          \"items\": {"]
+#[doc = "            \"$ref\": \"#/definitions/simpleTypes\""]
+#[doc = "          },"]
+#[doc = "          \"minItems\": 1,"]
+#[doc = "          \"uniqueItems\": true"]
+#[doc = "        }"]
+#[doc = "      ]"]
+#[doc = "    },"]
+#[doc = "    \"uniqueItems\": {"]
+#[doc = "      \"default\": false,"]
+#[doc = "      \"type\": \"boolean\""]
+#[doc = "    }"]
+#[doc = "  },"]
+#[doc = "  \"$comment\": \"tests reflexive schemas with the json schema draft 7 schema\""]
+#[doc = "}"]
+#[doc = r" ```"]
+#[doc = r" </details>"]
+#[derive(:: serde :: Deserialize, :: serde :: Serialize, Clone, Debug)]
 #[serde(untagged)]
 pub enum CoreSchemaMetaSchema {
     Boolean(bool),
@@ -9,353 +239,564 @@
         #[serde(
             rename = "additionalItems",
             default,
-            skip_serializing_if = "Option::is_none"
-        )]
-        additional_items: Option<Box<CoreSchemaMetaSchema>>,
+            skip_serializing_if = "::std::option::Option::is_none"
+        )]
+        additional_items: ::std::option::Option<::std::boxed::Box<CoreSchemaMetaSchema>>,
         #[serde(
             rename = "additionalProperties",
             default,
-            skip_serializing_if = "Option::is_none"
-        )]
-        additional_properties: Option<Box<CoreSchemaMetaSchema>>,
-        #[serde(rename = "allOf", default, skip_serializing_if = "Option::is_none")]
-        all_of: Option<SchemaArray>,
-        #[serde(rename = "anyOf", default, skip_serializing_if = "Option::is_none")]
-        any_of: Option<SchemaArray>,
-        #[serde(rename = "$comment", default, skip_serializing_if = "Option::is_none")]
-        comment: Option<String>,
-        #[serde(rename = "const", default, skip_serializing_if = "Option::is_none")]
-        const_: Option<serde_json::Value>,
-        #[serde(default, skip_serializing_if = "Option::is_none")]
-        contains: Option<Box<CoreSchemaMetaSchema>>,
+            skip_serializing_if = "::std::option::Option::is_none"
+        )]
+        additional_properties: ::std::option::Option<::std::boxed::Box<CoreSchemaMetaSchema>>,
+        #[serde(
+            rename = "allOf",
+            default,
+            skip_serializing_if = "::std::option::Option::is_none"
+        )]
+        all_of: ::std::option::Option<SchemaArray>,
+        #[serde(
+            rename = "anyOf",
+            default,
+            skip_serializing_if = "::std::option::Option::is_none"
+        )]
+        any_of: ::std::option::Option<SchemaArray>,
+        #[serde(
+            rename = "$comment",
+            default,
+            skip_serializing_if = "::std::option::Option::is_none"
+        )]
+        comment: ::std::option::Option<::std::string::String>,
+        #[serde(
+            rename = "const",
+            default,
+            skip_serializing_if = "::std::option::Option::is_none"
+        )]
+        const_: ::std::option::Option<::serde_json::Value>,
+        #[serde(default, skip_serializing_if = "::std::option::Option::is_none")]
+        contains: ::std::option::Option<::std::boxed::Box<CoreSchemaMetaSchema>>,
         #[serde(
             rename = "contentEncoding",
             default,
-            skip_serializing_if = "Option::is_none"
-        )]
-        content_encoding: Option<String>,
+            skip_serializing_if = "::std::option::Option::is_none"
+        )]
+        content_encoding: ::std::option::Option<::std::string::String>,
         #[serde(
             rename = "contentMediaType",
             default,
-            skip_serializing_if = "Option::is_none"
-        )]
-        content_media_type: Option<String>,
-        #[serde(default, skip_serializing_if = "Option::is_none")]
-        default: Option<serde_json::Value>,
-        #[serde(default, skip_serializing_if = "std::collections::HashMap::is_empty")]
-        definitions: std::collections::HashMap<String, CoreSchemaMetaSchema>,
-        #[serde(default, skip_serializing_if = "std::collections::HashMap::is_empty")]
-        dependencies:
-            std::collections::HashMap<String, CoreSchemaMetaSchemaObjectDependenciesValue>,
-        #[serde(default, skip_serializing_if = "Option::is_none")]
-        description: Option<String>,
-        #[serde(rename = "else", default, skip_serializing_if = "Option::is_none")]
-        else_: Option<Box<CoreSchemaMetaSchema>>,
-        #[serde(rename = "enum", default, skip_serializing_if = "Option::is_none")]
-        enum_: Option<Vec<serde_json::Value>>,
-        #[serde(default, skip_serializing_if = "Vec::is_empty")]
-        examples: Vec<serde_json::Value>,
+            skip_serializing_if = "::std::option::Option::is_none"
+        )]
+        content_media_type: ::std::option::Option<::std::string::String>,
+        #[serde(default, skip_serializing_if = "::std::option::Option::is_none")]
+        default: ::std::option::Option<::serde_json::Value>,
+        #[serde(
+            default,
+            skip_serializing_if = ":: std :: collections :: HashMap::is_empty"
+        )]
+        definitions: ::std::collections::HashMap<::std::string::String, CoreSchemaMetaSchema>,
+        #[serde(
+            default,
+            skip_serializing_if = ":: std :: collections :: HashMap::is_empty"
+        )]
+        dependencies: ::std::collections::HashMap<
+            ::std::string::String,
+            CoreSchemaMetaSchemaObjectDependenciesValue,
+        >,
+        #[serde(default, skip_serializing_if = "::std::option::Option::is_none")]
+        description: ::std::option::Option<::std::string::String>,
+        #[serde(
+            rename = "else",
+            default,
+            skip_serializing_if = "::std::option::Option::is_none"
+        )]
+        else_: ::std::option::Option<::std::boxed::Box<CoreSchemaMetaSchema>>,
+        #[serde(
+            rename = "enum",
+            default,
+            skip_serializing_if = "::std::option::Option::is_none"
+        )]
+        enum_: ::std::option::Option<Vec<::serde_json::Value>>,
+        #[serde(default, skip_serializing_if = "::std::vec::Vec::is_empty")]
+        examples: ::std::vec::Vec<::serde_json::Value>,
         #[serde(
             rename = "exclusiveMaximum",
             default,
-            skip_serializing_if = "Option::is_none"
-        )]
-        exclusive_maximum: Option<f64>,
+            skip_serializing_if = "::std::option::Option::is_none"
+        )]
+        exclusive_maximum: ::std::option::Option<f64>,
         #[serde(
             rename = "exclusiveMinimum",
             default,
-            skip_serializing_if = "Option::is_none"
-        )]
-        exclusive_minimum: Option<f64>,
-        #[serde(default, skip_serializing_if = "Option::is_none")]
-        format: Option<String>,
-        #[serde(rename = "$id", default, skip_serializing_if = "Option::is_none")]
-        id: Option<String>,
-        #[serde(rename = "if", default, skip_serializing_if = "Option::is_none")]
-        if_: Option<Box<CoreSchemaMetaSchema>>,
+            skip_serializing_if = "::std::option::Option::is_none"
+        )]
+        exclusive_minimum: ::std::option::Option<f64>,
+        #[serde(default, skip_serializing_if = "::std::option::Option::is_none")]
+        format: ::std::option::Option<::std::string::String>,
+        #[serde(
+            rename = "$id",
+            default,
+            skip_serializing_if = "::std::option::Option::is_none"
+        )]
+        id: ::std::option::Option<::std::string::String>,
+        #[serde(
+            rename = "if",
+            default,
+            skip_serializing_if = "::std::option::Option::is_none"
+        )]
+        if_: ::std::option::Option<::std::boxed::Box<CoreSchemaMetaSchema>>,
         #[serde(default = "defaults::core_schema_meta_schema_object_items")]
         items: CoreSchemaMetaSchemaObjectItems,
-        #[serde(rename = "maxItems", default, skip_serializing_if = "Option::is_none")]
-        max_items: Option<NonNegativeInteger>,
-        #[serde(rename = "maxLength", default, skip_serializing_if = "Option::is_none")]
-        max_length: Option<NonNegativeInteger>,
+        #[serde(
+            rename = "maxItems",
+            default,
+            skip_serializing_if = "::std::option::Option::is_none"
+        )]
+        max_items: ::std::option::Option<NonNegativeInteger>,
+        #[serde(
+            rename = "maxLength",
+            default,
+            skip_serializing_if = "::std::option::Option::is_none"
+        )]
+        max_length: ::std::option::Option<NonNegativeInteger>,
         #[serde(
             rename = "maxProperties",
             default,
-            skip_serializing_if = "Option::is_none"
-        )]
-        max_properties: Option<NonNegativeInteger>,
-        #[serde(default, skip_serializing_if = "Option::is_none")]
-        maximum: Option<f64>,
-        #[serde(rename = "minItems", default, skip_serializing_if = "Option::is_none")]
-        min_items: Option<NonNegativeIntegerDefault0>,
-        #[serde(rename = "minLength", default, skip_serializing_if = "Option::is_none")]
-        min_length: Option<NonNegativeIntegerDefault0>,
+            skip_serializing_if = "::std::option::Option::is_none"
+        )]
+        max_properties: ::std::option::Option<NonNegativeInteger>,
+        #[serde(default, skip_serializing_if = "::std::option::Option::is_none")]
+        maximum: ::std::option::Option<f64>,
+        #[serde(
+            rename = "minItems",
+            default,
+            skip_serializing_if = "::std::option::Option::is_none"
+        )]
+        min_items: ::std::option::Option<NonNegativeIntegerDefault0>,
+        #[serde(
+            rename = "minLength",
+            default,
+            skip_serializing_if = "::std::option::Option::is_none"
+        )]
+        min_length: ::std::option::Option<NonNegativeIntegerDefault0>,
         #[serde(
             rename = "minProperties",
             default,
-            skip_serializing_if = "Option::is_none"
-        )]
-        min_properties: Option<NonNegativeIntegerDefault0>,
-        #[serde(default, skip_serializing_if = "Option::is_none")]
-        minimum: Option<f64>,
+            skip_serializing_if = "::std::option::Option::is_none"
+        )]
+        min_properties: ::std::option::Option<NonNegativeIntegerDefault0>,
+        #[serde(default, skip_serializing_if = "::std::option::Option::is_none")]
+        minimum: ::std::option::Option<f64>,
         #[serde(
             rename = "multipleOf",
             default,
-            skip_serializing_if = "Option::is_none"
-        )]
-        multiple_of: Option<f64>,
-        #[serde(default, skip_serializing_if = "Option::is_none")]
-        not: Option<Box<CoreSchemaMetaSchema>>,
-        #[serde(rename = "oneOf", default, skip_serializing_if = "Option::is_none")]
-        one_of: Option<SchemaArray>,
-        #[serde(default, skip_serializing_if = "Option::is_none")]
-        pattern: Option<String>,
+            skip_serializing_if = "::std::option::Option::is_none"
+        )]
+        multiple_of: ::std::option::Option<f64>,
+        #[serde(default, skip_serializing_if = "::std::option::Option::is_none")]
+        not: ::std::option::Option<::std::boxed::Box<CoreSchemaMetaSchema>>,
+        #[serde(
+            rename = "oneOf",
+            default,
+            skip_serializing_if = "::std::option::Option::is_none"
+        )]
+        one_of: ::std::option::Option<SchemaArray>,
+        #[serde(default, skip_serializing_if = "::std::option::Option::is_none")]
+        pattern: ::std::option::Option<::std::string::String>,
         #[serde(
             rename = "patternProperties",
             default,
-            skip_serializing_if = "std::collections::HashMap::is_empty"
-        )]
-        pattern_properties: std::collections::HashMap<String, CoreSchemaMetaSchema>,
-        #[serde(default, skip_serializing_if = "std::collections::HashMap::is_empty")]
-        properties: std::collections::HashMap<String, CoreSchemaMetaSchema>,
+            skip_serializing_if = ":: std :: collections :: HashMap::is_empty"
+        )]
+        pattern_properties:
+            ::std::collections::HashMap<::std::string::String, CoreSchemaMetaSchema>,
+        #[serde(
+            default,
+            skip_serializing_if = ":: std :: collections :: HashMap::is_empty"
+        )]
+        properties: ::std::collections::HashMap<::std::string::String, CoreSchemaMetaSchema>,
         #[serde(
             rename = "propertyNames",
             default,
-            skip_serializing_if = "Option::is_none"
-        )]
-        property_names: Option<Box<CoreSchemaMetaSchema>>,
+            skip_serializing_if = "::std::option::Option::is_none"
+        )]
+        property_names: ::std::option::Option<::std::boxed::Box<CoreSchemaMetaSchema>>,
         #[serde(rename = "readOnly", default)]
         read_only: bool,
-        #[serde(rename = "$ref", default, skip_serializing_if = "Option::is_none")]
-        ref_: Option<String>,
-        #[serde(default, skip_serializing_if = "Option::is_none")]
-        required: Option<StringArray>,
-        #[serde(rename = "$schema", default, skip_serializing_if = "Option::is_none")]
-        schema: Option<String>,
-        #[serde(default, skip_serializing_if = "Option::is_none")]
-        then: Option<Box<CoreSchemaMetaSchema>>,
-        #[serde(default, skip_serializing_if = "Option::is_none")]
-        title: Option<String>,
-        #[serde(rename = "type", default, skip_serializing_if = "Option::is_none")]
-        type_: Option<CoreSchemaMetaSchemaObjectType>,
+        #[serde(
+            rename = "$ref",
+            default,
+            skip_serializing_if = "::std::option::Option::is_none"
+        )]
+        ref_: ::std::option::Option<::std::string::String>,
+        #[serde(default, skip_serializing_if = "::std::option::Option::is_none")]
+        required: ::std::option::Option<StringArray>,
+        #[serde(
+            rename = "$schema",
+            default,
+            skip_serializing_if = "::std::option::Option::is_none"
+        )]
+        schema: ::std::option::Option<::std::string::String>,
+        #[serde(default, skip_serializing_if = "::std::option::Option::is_none")]
+        then: ::std::option::Option<::std::boxed::Box<CoreSchemaMetaSchema>>,
+        #[serde(default, skip_serializing_if = "::std::option::Option::is_none")]
+        title: ::std::option::Option<::std::string::String>,
+        #[serde(
+            rename = "type",
+            default,
+            skip_serializing_if = "::std::option::Option::is_none"
+        )]
+        type_: ::std::option::Option<CoreSchemaMetaSchemaObjectType>,
         #[serde(rename = "uniqueItems", default)]
         unique_items: bool,
     },
 }
-impl From<&CoreSchemaMetaSchema> for CoreSchemaMetaSchema {
+impl ::std::convert::From<&CoreSchemaMetaSchema> for CoreSchemaMetaSchema {
     fn from(value: &CoreSchemaMetaSchema) -> Self {
         value.clone()
     }
 }
-impl Default for CoreSchemaMetaSchema {
+impl ::std::default::Default for CoreSchemaMetaSchema {
     fn default() -> Self {
         CoreSchemaMetaSchema::Boolean(true)
     }
 }
-impl From<bool> for CoreSchemaMetaSchema {
+impl ::std::convert::From<bool> for CoreSchemaMetaSchema {
     fn from(value: bool) -> Self {
         Self::Boolean(value)
     }
 }
-#[derive(Clone, Debug, Deserialize, Serialize)]
+#[doc = "CoreSchemaMetaSchemaObjectDependenciesValue"]
+#[doc = r""]
+#[doc = r" <details><summary>JSON schema</summary>"]
+#[doc = r""]
+#[doc = r" ```json"]
+#[doc = "{"]
+#[doc = "  \"anyOf\": ["]
+#[doc = "    {"]
+#[doc = "      \"$ref\": \"#\""]
+#[doc = "    },"]
+#[doc = "    {"]
+#[doc = "      \"$ref\": \"#/definitions/stringArray\""]
+#[doc = "    }"]
+#[doc = "  ]"]
+#[doc = "}"]
+#[doc = r" ```"]
+#[doc = r" </details>"]
+#[derive(:: serde :: Deserialize, :: serde :: Serialize, Clone, Debug)]
 #[serde(untagged)]
 pub enum CoreSchemaMetaSchemaObjectDependenciesValue {
     Variant0(CoreSchemaMetaSchema),
     Variant1(StringArray),
 }
-impl From<&CoreSchemaMetaSchemaObjectDependenciesValue>
+impl ::std::convert::From<&CoreSchemaMetaSchemaObjectDependenciesValue>
     for CoreSchemaMetaSchemaObjectDependenciesValue
 {
     fn from(value: &CoreSchemaMetaSchemaObjectDependenciesValue) -> Self {
         value.clone()
     }
 }
-impl From<CoreSchemaMetaSchema> for CoreSchemaMetaSchemaObjectDependenciesValue {
+impl ::std::convert::From<CoreSchemaMetaSchema> for CoreSchemaMetaSchemaObjectDependenciesValue {
     fn from(value: CoreSchemaMetaSchema) -> Self {
         Self::Variant0(value)
     }
 }
-impl From<StringArray> for CoreSchemaMetaSchemaObjectDependenciesValue {
+impl ::std::convert::From<StringArray> for CoreSchemaMetaSchemaObjectDependenciesValue {
     fn from(value: StringArray) -> Self {
         Self::Variant1(value)
     }
 }
-#[derive(Clone, Debug, Deserialize, Serialize)]
+#[doc = "CoreSchemaMetaSchemaObjectItems"]
+#[doc = r""]
+#[doc = r" <details><summary>JSON schema</summary>"]
+#[doc = r""]
+#[doc = r" ```json"]
+#[doc = "{"]
+#[doc = "  \"default\": true,"]
+#[doc = "  \"anyOf\": ["]
+#[doc = "    {"]
+#[doc = "      \"$ref\": \"#\""]
+#[doc = "    },"]
+#[doc = "    {"]
+#[doc = "      \"$ref\": \"#/definitions/schemaArray\""]
+#[doc = "    }"]
+#[doc = "  ]"]
+#[doc = "}"]
+#[doc = r" ```"]
+#[doc = r" </details>"]
+#[derive(:: serde :: Deserialize, :: serde :: Serialize, Clone, Debug)]
 #[serde(untagged)]
 pub enum CoreSchemaMetaSchemaObjectItems {
-    Variant0(Box<CoreSchemaMetaSchema>),
+    Variant0(::std::boxed::Box<CoreSchemaMetaSchema>),
     Variant1(SchemaArray),
 }
-impl From<&CoreSchemaMetaSchemaObjectItems> for CoreSchemaMetaSchemaObjectItems {
+impl ::std::convert::From<&CoreSchemaMetaSchemaObjectItems> for CoreSchemaMetaSchemaObjectItems {
     fn from(value: &CoreSchemaMetaSchemaObjectItems) -> Self {
         value.clone()
     }
 }
-impl Default for CoreSchemaMetaSchemaObjectItems {
+impl ::std::default::Default for CoreSchemaMetaSchemaObjectItems {
     fn default() -> Self {
-        CoreSchemaMetaSchemaObjectItems::Variant0(Box::new(CoreSchemaMetaSchema::Boolean(true)))
-    }
-}
-impl From<Box<CoreSchemaMetaSchema>> for CoreSchemaMetaSchemaObjectItems {
-    fn from(value: Box<CoreSchemaMetaSchema>) -> Self {
+        CoreSchemaMetaSchemaObjectItems::Variant0(::std::boxed::Box::new(
+            CoreSchemaMetaSchema::Boolean(true),
+        ))
+    }
+}
+impl ::std::convert::From<::std::boxed::Box<CoreSchemaMetaSchema>>
+    for CoreSchemaMetaSchemaObjectItems
+{
+    fn from(value: ::std::boxed::Box<CoreSchemaMetaSchema>) -> Self {
         Self::Variant0(value)
     }
 }
-impl From<SchemaArray> for CoreSchemaMetaSchemaObjectItems {
+impl ::std::convert::From<SchemaArray> for CoreSchemaMetaSchemaObjectItems {
     fn from(value: SchemaArray) -> Self {
         Self::Variant1(value)
     }
 }
-#[derive(Clone, Debug, Deserialize, Serialize)]
+#[doc = "CoreSchemaMetaSchemaObjectType"]
+#[doc = r""]
+#[doc = r" <details><summary>JSON schema</summary>"]
+#[doc = r""]
+#[doc = r" ```json"]
+#[doc = "{"]
+#[doc = "  \"anyOf\": ["]
+#[doc = "    {"]
+#[doc = "      \"$ref\": \"#/definitions/simpleTypes\""]
+#[doc = "    },"]
+#[doc = "    {"]
+#[doc = "      \"type\": \"array\","]
+#[doc = "      \"items\": {"]
+#[doc = "        \"$ref\": \"#/definitions/simpleTypes\""]
+#[doc = "      },"]
+#[doc = "      \"minItems\": 1,"]
+#[doc = "      \"uniqueItems\": true"]
+#[doc = "    }"]
+#[doc = "  ]"]
+#[doc = "}"]
+#[doc = r" ```"]
+#[doc = r" </details>"]
+#[derive(:: serde :: Deserialize, :: serde :: Serialize, Clone, Debug)]
 #[serde(untagged)]
 pub enum CoreSchemaMetaSchemaObjectType {
     Variant0(SimpleTypes),
     Variant1(Vec<SimpleTypes>),
 }
-impl From<&CoreSchemaMetaSchemaObjectType> for CoreSchemaMetaSchemaObjectType {
+impl ::std::convert::From<&CoreSchemaMetaSchemaObjectType> for CoreSchemaMetaSchemaObjectType {
     fn from(value: &CoreSchemaMetaSchemaObjectType) -> Self {
         value.clone()
     }
 }
-impl From<SimpleTypes> for CoreSchemaMetaSchemaObjectType {
+impl ::std::convert::From<SimpleTypes> for CoreSchemaMetaSchemaObjectType {
     fn from(value: SimpleTypes) -> Self {
         Self::Variant0(value)
     }
 }
-impl From<Vec<SimpleTypes>> for CoreSchemaMetaSchemaObjectType {
+impl ::std::convert::From<Vec<SimpleTypes>> for CoreSchemaMetaSchemaObjectType {
     fn from(value: Vec<SimpleTypes>) -> Self {
         Self::Variant1(value)
     }
 }
-#[derive(Clone, Debug, Deserialize, Serialize)]
+#[doc = "NonNegativeInteger"]
+#[doc = r""]
+#[doc = r" <details><summary>JSON schema</summary>"]
+#[doc = r""]
+#[doc = r" ```json"]
+#[doc = "{"]
+#[doc = "  \"type\": \"integer\","]
+#[doc = "  \"minimum\": 0.0"]
+#[doc = "}"]
+#[doc = r" ```"]
+#[doc = r" </details>"]
+#[derive(:: serde :: Deserialize, :: serde :: Serialize, Clone, Debug)]
+#[serde(transparent)]
 pub struct NonNegativeInteger(pub u64);
-impl std::ops::Deref for NonNegativeInteger {
+impl ::std::ops::Deref for NonNegativeInteger {
     type Target = u64;
     fn deref(&self) -> &u64 {
         &self.0
     }
 }
-impl From<NonNegativeInteger> for u64 {
+impl ::std::convert::From<NonNegativeInteger> for u64 {
     fn from(value: NonNegativeInteger) -> Self {
         value.0
     }
 }
-impl From<&NonNegativeInteger> for NonNegativeInteger {
+impl ::std::convert::From<&NonNegativeInteger> for NonNegativeInteger {
     fn from(value: &NonNegativeInteger) -> Self {
         value.clone()
     }
 }
-impl From<u64> for NonNegativeInteger {
+impl ::std::convert::From<u64> for NonNegativeInteger {
     fn from(value: u64) -> Self {
         Self(value)
     }
 }
-impl std::str::FromStr for NonNegativeInteger {
-    type Err = <u64 as std::str::FromStr>::Err;
-    fn from_str(value: &str) -> Result<Self, Self::Err> {
+impl ::std::str::FromStr for NonNegativeInteger {
+    type Err = <u64 as ::std::str::FromStr>::Err;
+    fn from_str(value: &str) -> ::std::result::Result<Self, Self::Err> {
         Ok(Self(value.parse()?))
     }
 }
-impl std::convert::TryFrom<&str> for NonNegativeInteger {
-    type Error = <u64 as std::str::FromStr>::Err;
-    fn try_from(value: &str) -> Result<Self, Self::Error> {
+impl ::std::convert::TryFrom<&str> for NonNegativeInteger {
+    type Error = <u64 as ::std::str::FromStr>::Err;
+    fn try_from(value: &str) -> ::std::result::Result<Self, Self::Error> {
         value.parse()
     }
 }
-impl std::convert::TryFrom<&String> for NonNegativeInteger {
-    type Error = <u64 as std::str::FromStr>::Err;
-    fn try_from(value: &String) -> Result<Self, Self::Error> {
+impl ::std::convert::TryFrom<&String> for NonNegativeInteger {
+    type Error = <u64 as ::std::str::FromStr>::Err;
+    fn try_from(value: &String) -> ::std::result::Result<Self, Self::Error> {
         value.parse()
     }
 }
-impl std::convert::TryFrom<String> for NonNegativeInteger {
-    type Error = <u64 as std::str::FromStr>::Err;
-    fn try_from(value: String) -> Result<Self, Self::Error> {
+impl ::std::convert::TryFrom<String> for NonNegativeInteger {
+    type Error = <u64 as ::std::str::FromStr>::Err;
+    fn try_from(value: String) -> ::std::result::Result<Self, Self::Error> {
         value.parse()
     }
 }
-impl ToString for NonNegativeInteger {
-    fn to_string(&self) -> String {
-        self.0.to_string()
-    }
-}
-#[derive(Clone, Debug, Deserialize, Serialize)]
+impl ::std::fmt::Display for NonNegativeInteger {
+    fn fmt(&self, f: &mut ::std::fmt::Formatter<'_>) -> ::std::fmt::Result {
+        self.0.fmt(f)
+    }
+}
+#[doc = "NonNegativeIntegerDefault0"]
+#[doc = r""]
+#[doc = r" <details><summary>JSON schema</summary>"]
+#[doc = r""]
+#[doc = r" ```json"]
+#[doc = "{"]
+#[doc = "  \"allOf\": ["]
+#[doc = "    {"]
+#[doc = "      \"$ref\": \"#/definitions/nonNegativeInteger\""]
+#[doc = "    },"]
+#[doc = "    {"]
+#[doc = "      \"default\": 0"]
+#[doc = "    }"]
+#[doc = "  ]"]
+#[doc = "}"]
+#[doc = r" ```"]
+#[doc = r" </details>"]
+#[derive(:: serde :: Deserialize, :: serde :: Serialize, Clone, Debug)]
+#[serde(transparent)]
 pub struct NonNegativeIntegerDefault0(pub NonNegativeInteger);
-impl std::ops::Deref for NonNegativeIntegerDefault0 {
+impl ::std::ops::Deref for NonNegativeIntegerDefault0 {
     type Target = NonNegativeInteger;
     fn deref(&self) -> &NonNegativeInteger {
         &self.0
     }
 }
-impl From<NonNegativeIntegerDefault0> for NonNegativeInteger {
+impl ::std::convert::From<NonNegativeIntegerDefault0> for NonNegativeInteger {
     fn from(value: NonNegativeIntegerDefault0) -> Self {
         value.0
     }
 }
-impl From<&NonNegativeIntegerDefault0> for NonNegativeIntegerDefault0 {
+impl ::std::convert::From<&NonNegativeIntegerDefault0> for NonNegativeIntegerDefault0 {
     fn from(value: &NonNegativeIntegerDefault0) -> Self {
         value.clone()
     }
 }
-impl From<NonNegativeInteger> for NonNegativeIntegerDefault0 {
+impl ::std::convert::From<NonNegativeInteger> for NonNegativeIntegerDefault0 {
     fn from(value: NonNegativeInteger) -> Self {
         Self(value)
     }
 }
-impl std::str::FromStr for NonNegativeIntegerDefault0 {
-    type Err = <NonNegativeInteger as std::str::FromStr>::Err;
-    fn from_str(value: &str) -> Result<Self, Self::Err> {
+impl ::std::str::FromStr for NonNegativeIntegerDefault0 {
+    type Err = <NonNegativeInteger as ::std::str::FromStr>::Err;
+    fn from_str(value: &str) -> ::std::result::Result<Self, Self::Err> {
         Ok(Self(value.parse()?))
     }
 }
-impl std::convert::TryFrom<&str> for NonNegativeIntegerDefault0 {
-    type Error = <NonNegativeInteger as std::str::FromStr>::Err;
-    fn try_from(value: &str) -> Result<Self, Self::Error> {
+impl ::std::convert::TryFrom<&str> for NonNegativeIntegerDefault0 {
+    type Error = <NonNegativeInteger as ::std::str::FromStr>::Err;
+    fn try_from(value: &str) -> ::std::result::Result<Self, Self::Error> {
         value.parse()
     }
 }
-impl std::convert::TryFrom<&String> for NonNegativeIntegerDefault0 {
-    type Error = <NonNegativeInteger as std::str::FromStr>::Err;
-    fn try_from(value: &String) -> Result<Self, Self::Error> {
+impl ::std::convert::TryFrom<&String> for NonNegativeIntegerDefault0 {
+    type Error = <NonNegativeInteger as ::std::str::FromStr>::Err;
+    fn try_from(value: &String) -> ::std::result::Result<Self, Self::Error> {
         value.parse()
     }
 }
-impl std::convert::TryFrom<String> for NonNegativeIntegerDefault0 {
-    type Error = <NonNegativeInteger as std::str::FromStr>::Err;
-    fn try_from(value: String) -> Result<Self, Self::Error> {
+impl ::std::convert::TryFrom<String> for NonNegativeIntegerDefault0 {
+    type Error = <NonNegativeInteger as ::std::str::FromStr>::Err;
+    fn try_from(value: String) -> ::std::result::Result<Self, Self::Error> {
         value.parse()
     }
 }
-impl ToString for NonNegativeIntegerDefault0 {
-    fn to_string(&self) -> String {
-        self.0.to_string()
-    }
-}
-#[derive(Clone, Debug, Deserialize, Serialize)]
-pub struct SchemaArray(pub Vec<CoreSchemaMetaSchema>);
-impl std::ops::Deref for SchemaArray {
-    type Target = Vec<CoreSchemaMetaSchema>;
-    fn deref(&self) -> &Vec<CoreSchemaMetaSchema> {
+impl ::std::fmt::Display for NonNegativeIntegerDefault0 {
+    fn fmt(&self, f: &mut ::std::fmt::Formatter<'_>) -> ::std::fmt::Result {
+        self.0.fmt(f)
+    }
+}
+#[doc = "SchemaArray"]
+#[doc = r""]
+#[doc = r" <details><summary>JSON schema</summary>"]
+#[doc = r""]
+#[doc = r" ```json"]
+#[doc = "{"]
+#[doc = "  \"type\": \"array\","]
+#[doc = "  \"items\": {"]
+#[doc = "    \"$ref\": \"#\""]
+#[doc = "  },"]
+#[doc = "  \"minItems\": 1"]
+#[doc = "}"]
+#[doc = r" ```"]
+#[doc = r" </details>"]
+#[derive(:: serde :: Deserialize, :: serde :: Serialize, Clone, Debug)]
+#[serde(transparent)]
+pub struct SchemaArray(pub ::std::vec::Vec<CoreSchemaMetaSchema>);
+impl ::std::ops::Deref for SchemaArray {
+    type Target = ::std::vec::Vec<CoreSchemaMetaSchema>;
+    fn deref(&self) -> &::std::vec::Vec<CoreSchemaMetaSchema> {
         &self.0
     }
 }
-impl From<SchemaArray> for Vec<CoreSchemaMetaSchema> {
+impl ::std::convert::From<SchemaArray> for ::std::vec::Vec<CoreSchemaMetaSchema> {
     fn from(value: SchemaArray) -> Self {
         value.0
     }
 }
-impl From<&SchemaArray> for SchemaArray {
+impl ::std::convert::From<&SchemaArray> for SchemaArray {
     fn from(value: &SchemaArray) -> Self {
         value.clone()
     }
 }
-impl From<Vec<CoreSchemaMetaSchema>> for SchemaArray {
-    fn from(value: Vec<CoreSchemaMetaSchema>) -> Self {
+impl ::std::convert::From<::std::vec::Vec<CoreSchemaMetaSchema>> for SchemaArray {
+    fn from(value: ::std::vec::Vec<CoreSchemaMetaSchema>) -> Self {
         Self(value)
     }
 }
-#[derive(Clone, Copy, Debug, Deserialize, Eq, Hash, Ord, PartialEq, PartialOrd, Serialize)]
+#[doc = "SimpleTypes"]
+#[doc = r""]
+#[doc = r" <details><summary>JSON schema</summary>"]
+#[doc = r""]
+#[doc = r" ```json"]
+#[doc = "{"]
+#[doc = "  \"enum\": ["]
+#[doc = "    \"array\","]
+#[doc = "    \"boolean\","]
+#[doc = "    \"integer\","]
+#[doc = "    \"null\","]
+#[doc = "    \"number\","]
+#[doc = "    \"object\","]
+#[doc = "    \"string\""]
+#[doc = "  ]"]
+#[doc = "}"]
+#[doc = r" ```"]
+#[doc = r" </details>"]
+#[derive(
+    :: serde :: Deserialize,
+    :: serde :: Serialize,
+    Clone,
+    Copy,
+    Debug,
+    Eq,
+    Hash,
+    Ord,
+    PartialEq,
+    PartialOrd,
+)]
 pub enum SimpleTypes {
     #[serde(rename = "array")]
     Array,
@@ -372,27 +813,27 @@
     #[serde(rename = "string")]
     String,
 }
-impl From<&SimpleTypes> for SimpleTypes {
+impl ::std::convert::From<&SimpleTypes> for SimpleTypes {
     fn from(value: &SimpleTypes) -> Self {
         value.clone()
     }
 }
-impl ToString for SimpleTypes {
-    fn to_string(&self) -> String {
+impl ::std::fmt::Display for SimpleTypes {
+    fn fmt(&self, f: &mut ::std::fmt::Formatter<'_>) -> ::std::fmt::Result {
         match *self {
-            Self::Array => "array".to_string(),
-            Self::Boolean => "boolean".to_string(),
-            Self::Integer => "integer".to_string(),
-            Self::Null => "null".to_string(),
-            Self::Number => "number".to_string(),
-            Self::Object => "object".to_string(),
-            Self::String => "string".to_string(),
+            Self::Array => write!(f, "array"),
+            Self::Boolean => write!(f, "boolean"),
+            Self::Integer => write!(f, "integer"),
+            Self::Null => write!(f, "null"),
+            Self::Number => write!(f, "number"),
+            Self::Object => write!(f, "object"),
+            Self::String => write!(f, "string"),
         }
     }
 }
-impl std::str::FromStr for SimpleTypes {
-    type Err = &'static str;
-    fn from_str(value: &str) -> Result<Self, &'static str> {
+impl ::std::str::FromStr for SimpleTypes {
+    type Err = self::error::ConversionError;
+    fn from_str(value: &str) -> ::std::result::Result<Self, self::error::ConversionError> {
         match value {
             "array" => Ok(Self::Array),
             "boolean" => Ok(Self::Boolean),
@@ -401,189 +842,80 @@
             "number" => Ok(Self::Number),
             "object" => Ok(Self::Object),
             "string" => Ok(Self::String),
-            _ => Err("invalid value"),
+            _ => Err("invalid value".into()),
         }
     }
 }
-impl std::convert::TryFrom<&str> for SimpleTypes {
-    type Error = &'static str;
-    fn try_from(value: &str) -> Result<Self, &'static str> {
+impl ::std::convert::TryFrom<&str> for SimpleTypes {
+    type Error = self::error::ConversionError;
+    fn try_from(value: &str) -> ::std::result::Result<Self, self::error::ConversionError> {
         value.parse()
     }
 }
-impl std::convert::TryFrom<&String> for SimpleTypes {
-    type Error = &'static str;
-    fn try_from(value: &String) -> Result<Self, &'static str> {
+impl ::std::convert::TryFrom<&::std::string::String> for SimpleTypes {
+    type Error = self::error::ConversionError;
+    fn try_from(
+        value: &::std::string::String,
+    ) -> ::std::result::Result<Self, self::error::ConversionError> {
         value.parse()
     }
 }
-impl std::convert::TryFrom<String> for SimpleTypes {
-    type Error = &'static str;
-    fn try_from(value: String) -> Result<Self, &'static str> {
+impl ::std::convert::TryFrom<::std::string::String> for SimpleTypes {
+    type Error = self::error::ConversionError;
+    fn try_from(
+        value: ::std::string::String,
+    ) -> ::std::result::Result<Self, self::error::ConversionError> {
         value.parse()
     }
 }
-#[derive(Clone, Debug, Deserialize, Serialize)]
-pub struct StringArray(pub Vec<String>);
-impl std::ops::Deref for StringArray {
-    type Target = Vec<String>;
-    fn deref(&self) -> &Vec<String> {
-        &self.0
-    }
-}
-impl From<StringArray> for Vec<String> {
-    fn from(value: StringArray) -> Self {
-        value.0
-    }
-}
-impl From<&StringArray> for StringArray {
-    fn from(value: &StringArray) -> Self {
-        value.clone()
-    }
-}
-impl From<Vec<String>> for StringArray {
-    fn from(value: Vec<String>) -> Self {
-        Self(value)
-    }
-}
-pub mod defaults {
-    pub(super) fn default_bool<const V: bool>() -> bool {
-        V
-    }
-    pub(super) fn core_schema_meta_schema_object_items() -> super::CoreSchemaMetaSchemaObjectItems {
-        super::CoreSchemaMetaSchemaObjectItems::Variant0(Box::new(
-            super::CoreSchemaMetaSchema::Boolean(true),
-        ))
-=======
-#![deny(warnings)]
-#[doc = r" Error types."]
-pub mod error {
-    #[doc = r" Error from a TryFrom or FromStr implementation."]
-    pub struct ConversionError(::std::borrow::Cow<'static, str>);
-    impl ::std::error::Error for ConversionError {}
-    impl ::std::fmt::Display for ConversionError {
-        fn fmt(&self, f: &mut ::std::fmt::Formatter<'_>) -> Result<(), ::std::fmt::Error> {
-            ::std::fmt::Display::fmt(&self.0, f)
-        }
-    }
-    impl ::std::fmt::Debug for ConversionError {
-        fn fmt(&self, f: &mut ::std::fmt::Formatter<'_>) -> Result<(), ::std::fmt::Error> {
-            ::std::fmt::Debug::fmt(&self.0, f)
-        }
-    }
-    impl From<&'static str> for ConversionError {
-        fn from(value: &'static str) -> Self {
-            Self(value.into())
-        }
-    }
-    impl From<String> for ConversionError {
-        fn from(value: String) -> Self {
-            Self(value.into())
-        }
-    }
-}
-#[doc = "Node"]
+#[doc = "StringArray"]
 #[doc = r""]
 #[doc = r" <details><summary>JSON schema</summary>"]
 #[doc = r""]
 #[doc = r" ```json"]
 #[doc = "{"]
-#[doc = "  \"title\": \"node\","]
-#[doc = "  \"type\": \"object\","]
-#[doc = "  \"properties\": {"]
-#[doc = "    \"children\": {"]
-#[doc = "      \"type\": \"array\","]
-#[doc = "      \"items\": {"]
-#[doc = "        \"$ref\": \"#\""]
-#[doc = "      }"]
-#[doc = "    },"]
-#[doc = "    \"value\": {"]
-#[doc = "      \"type\": \"integer\""]
-#[doc = "    }"]
+#[doc = "  \"default\": [],"]
+#[doc = "  \"type\": \"array\","]
+#[doc = "  \"items\": {"]
+#[doc = "    \"type\": \"string\""]
 #[doc = "  },"]
-#[doc = "  \"$comment\": \"validate references to the whole\""]
+#[doc = "  \"uniqueItems\": true"]
 #[doc = "}"]
 #[doc = r" ```"]
 #[doc = r" </details>"]
 #[derive(:: serde :: Deserialize, :: serde :: Serialize, Clone, Debug)]
-pub struct Node {
-    #[serde(default, skip_serializing_if = "::std::vec::Vec::is_empty")]
-    pub children: ::std::vec::Vec<Node>,
-    #[serde(default, skip_serializing_if = "::std::option::Option::is_none")]
-    pub value: ::std::option::Option<i64>,
-}
-impl ::std::convert::From<&Node> for Node {
-    fn from(value: &Node) -> Self {
+#[serde(transparent)]
+pub struct StringArray(pub Vec<::std::string::String>);
+impl ::std::ops::Deref for StringArray {
+    type Target = Vec<::std::string::String>;
+    fn deref(&self) -> &Vec<::std::string::String> {
+        &self.0
+    }
+}
+impl ::std::convert::From<StringArray> for Vec<::std::string::String> {
+    fn from(value: StringArray) -> Self {
+        value.0
+    }
+}
+impl ::std::convert::From<&StringArray> for StringArray {
+    fn from(value: &StringArray) -> Self {
         value.clone()
     }
 }
-impl ::std::default::Default for Node {
-    fn default() -> Self {
-        Self {
-            children: Default::default(),
-            value: Default::default(),
-        }
-    }
-}
-impl Node {
-    pub fn builder() -> builder::Node {
-        Default::default()
-    }
-}
-#[doc = r" Types for composing complex structures."]
-pub mod builder {
-    #[derive(Clone, Debug)]
-    pub struct Node {
-        children: ::std::result::Result<::std::vec::Vec<super::Node>, ::std::string::String>,
-        value: ::std::result::Result<::std::option::Option<i64>, ::std::string::String>,
-    }
-    impl ::std::default::Default for Node {
-        fn default() -> Self {
-            Self {
-                children: Ok(Default::default()),
-                value: Ok(Default::default()),
-            }
-        }
-    }
-    impl Node {
-        pub fn children<T>(mut self, value: T) -> Self
-        where
-            T: ::std::convert::TryInto<::std::vec::Vec<super::Node>>,
-            T::Error: ::std::fmt::Display,
-        {
-            self.children = value
-                .try_into()
-                .map_err(|e| format!("error converting supplied value for children: {}", e));
-            self
-        }
-        pub fn value<T>(mut self, value: T) -> Self
-        where
-            T: ::std::convert::TryInto<::std::option::Option<i64>>,
-            T::Error: ::std::fmt::Display,
-        {
-            self.value = value
-                .try_into()
-                .map_err(|e| format!("error converting supplied value for value: {}", e));
-            self
-        }
-    }
-    impl ::std::convert::TryFrom<Node> for super::Node {
-        type Error = super::error::ConversionError;
-        fn try_from(value: Node) -> ::std::result::Result<Self, super::error::ConversionError> {
-            Ok(Self {
-                children: value.children?,
-                value: value.value?,
-            })
-        }
-    }
-    impl ::std::convert::From<super::Node> for Node {
-        fn from(value: super::Node) -> Self {
-            Self {
-                children: Ok(value.children),
-                value: Ok(value.value),
-            }
-        }
->>>>>>> fa65d747
+impl ::std::convert::From<Vec<::std::string::String>> for StringArray {
+    fn from(value: Vec<::std::string::String>) -> Self {
+        Self(value)
+    }
+}
+#[doc = r" Generation of default values for serde."]
+pub mod defaults {
+    pub(super) fn default_bool<const V: bool>() -> bool {
+        V
+    }
+    pub(super) fn core_schema_meta_schema_object_items() -> super::CoreSchemaMetaSchemaObjectItems {
+        super::CoreSchemaMetaSchemaObjectItems::Variant0(::std::boxed::Box::new(
+            super::CoreSchemaMetaSchema::Boolean(true),
+        ))
     }
 }
 fn main() {}