--- conflicted
+++ resolved
@@ -26,19 +26,41 @@
         }
     }
 }
-<<<<<<< HEAD
+#[doc = "Doodad"]
+#[doc = r""]
+#[doc = r" <details><summary>JSON schema</summary>"]
+#[doc = r""]
+#[doc = r" ```json"]
+#[doc = "{"]
+#[doc = "  \"type\": \"object\","]
+#[doc = "  \"properties\": {"]
+#[doc = "    \"when\": {"]
+#[doc = "      \"default\": \"1970-01-01T00:00:00Z\","]
+#[doc = "      \"type\": \"string\","]
+#[doc = "      \"format\": \"date-time\""]
+#[doc = "    }"]
+#[doc = "  }"]
+#[doc = "}"]
+#[doc = r" ```"]
+#[doc = r" </details>"]
+#[derive(Clone, Debug, Deserialize, Serialize)]
+pub struct Doodad {
+    #[serde(default = "defaults::doodad_when")]
+    pub when: chrono::DateTime<chrono::offset::Utc>,
+}
+impl From<&Doodad> for Doodad {
+    fn from(value: &Doodad) -> Self {
+        value.clone()
+    }
+}
 #[doc = "OuterThing"]
-=======
-#[doc = "Doodad"]
->>>>>>> e6f46fcc
-#[doc = r""]
-#[doc = r" <details><summary>JSON schema</summary>"]
-#[doc = r""]
-#[doc = r" ```json"]
-#[doc = "{"]
-#[doc = "  \"type\": \"object\","]
-#[doc = "  \"properties\": {"]
-<<<<<<< HEAD
+#[doc = r""]
+#[doc = r" <details><summary>JSON schema</summary>"]
+#[doc = r""]
+#[doc = r" ```json"]
+#[doc = "{"]
+#[doc = "  \"type\": \"object\","]
+#[doc = "  \"properties\": {"]
 #[doc = "    \"thing\": {"]
 #[doc = "      \"title\": \"ThingWithDefaults\","]
 #[doc = "      \"default\": {"]
@@ -54,33 +76,18 @@
 #[doc = "        }"]
 #[doc = "      },"]
 #[doc = "      \"additionalProperties\": false"]
-=======
-#[doc = "    \"when\": {"]
-#[doc = "      \"default\": \"1970-01-01T00:00:00Z\","]
-#[doc = "      \"type\": \"string\","]
-#[doc = "      \"format\": \"date-time\""]
->>>>>>> e6f46fcc
 #[doc = "    }"]
 #[doc = "  }"]
 #[doc = "}"]
 #[doc = r" ```"]
 #[doc = r" </details>"]
 #[derive(Clone, Debug, Deserialize, Serialize)]
-<<<<<<< HEAD
 pub struct OuterThing {
     #[serde(default, skip_serializing_if = "Option::is_none")]
     pub thing: Option<ThingWithDefaults>,
 }
 impl From<&OuterThing> for OuterThing {
     fn from(value: &OuterThing) -> Self {
-=======
-pub struct Doodad {
-    #[serde(default = "defaults::doodad_when")]
-    pub when: chrono::DateTime<chrono::offset::Utc>,
-}
-impl From<&Doodad> for Doodad {
-    fn from(value: &Doodad) -> Self {
->>>>>>> e6f46fcc
         value.clone()
     }
 }
