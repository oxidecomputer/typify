--- conflicted
+++ resolved
@@ -9,11 +9,6 @@
 serde_json = "1.0.94"
 
 [build-dependencies]
-<<<<<<< HEAD
-schemars = "0.8.11"
-serde_json = "1.0.93"
-=======
 schemars = "0.8"
 serde_json = "1.0.94"
->>>>>>> d1cae0f7
 typify = { path = "../typify" }