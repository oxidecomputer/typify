--- conflicted
+++ resolved
@@ -8,16 +8,11 @@
 };
 
 use crate::{
-<<<<<<< HEAD
     type_entry::{
         DefaultValue, StructProperty, StructPropertyRename, StructPropertyState, TypeEntry,
         TypeEntryStruct,
     },
-    util::{get_type_name, metadata_description, recase, schema_is_named},
-=======
-    type_entry::{SerdeNaming, SerdeRules, StructProperty, TypeEntry, TypeEntryStruct},
     util::{get_type_name, metadata_description, recase, schema_is_named, Case},
->>>>>>> 4494446a
     Name, Result, TypeEntryDetails, TypeId, TypeSpace,
 };
 
@@ -153,17 +148,10 @@
             }
         };
 
-<<<<<<< HEAD
-        let (name, rename) = recase(prop_name.to_string(), Case::Snake);
+        let (name, rename) = recase(prop_name, Case::Snake);
         let rename = match rename {
             Some(old_name) => StructPropertyRename::Rename(old_name),
             None => StructPropertyRename::None,
-=======
-        let (name, rename) = recase(prop_name, Case::Snake);
-        let serde_naming = match rename {
-            Some(old_name) => SerdeNaming::Rename(old_name),
-            None => SerdeNaming::None,
->>>>>>> 4494446a
         };
 
         Ok(StructProperty {
@@ -333,15 +321,9 @@
                 let (type_id, metadata) = self.id_for_schema(type_name.clone(), schema)?;
                 let (name, _) = recase(property_name, Case::Snake);
                 Ok(StructProperty {
-<<<<<<< HEAD
-                    name: property_name.to_case(Case::Snake),
+                    name,
                     rename: StructPropertyRename::Flatten,
                     state: StructPropertyState::Required,
-=======
-                    name,
-                    serde_naming: SerdeNaming::Flatten,
-                    serde_rules: SerdeRules::None,
->>>>>>> 4494446a
                     description: metadata_description(metadata),
                     type_id,
                 })
