// Copyright 2023 Oxide Computer Company

use std::collections::{BTreeMap, BTreeSet};

use proc_macro2::{Punct, Spacing, TokenStream, TokenTree};
use quote::{format_ident, quote, ToTokens};
use schemars::schema::Metadata;
use syn::Path;

use crate::{
    enums::output_variant,
    output::{OutputSpace, OutputSpaceMod},
    structs::{generate_serde_attr, DefaultFunction},
    util::{get_type_name, metadata_description, type_patch},
    DefaultImpl, Name, Result, TypeId, TypeSpace, TypeSpaceImpl,
};

#[derive(Debug, Clone, PartialEq, Eq, PartialOrd, Ord)]
pub(crate) struct TypeEntryEnum {
    pub name: String,
    pub rename: Option<String>,
    pub description: Option<String>,
    pub default: Option<WrappedValue>,
    pub tag_type: EnumTagType,
    pub variants: Vec<Variant>,
    pub deny_unknown_fields: bool,
    pub bespoke_impls: BTreeSet<TypeEntryEnumImpl>,
}

#[derive(Debug, Clone, PartialEq, Eq, PartialOrd, Ord)]
pub(crate) enum TypeEntryEnumImpl {
    AllSimpleVariants,
    UntaggedFromStr,
    UntaggedDisplay,
}

#[derive(Debug, Clone, PartialEq, Eq, PartialOrd, Ord)]
pub(crate) struct TypeEntryStruct {
    pub name: String,
    pub rename: Option<String>,
    pub description: Option<String>,
    pub default: Option<WrappedValue>,
    pub properties: Vec<StructProperty>,
    pub deny_unknown_fields: bool,
}

#[derive(Debug, Clone, PartialEq, Eq, PartialOrd, Ord)]
pub(crate) struct TypeEntryNewtype {
    pub name: String,
    pub rename: Option<String>,
    pub description: Option<String>,
    pub default: Option<WrappedValue>,
    pub type_id: TypeId,
    pub constraints: TypeEntryNewtypeConstraints,
}

#[derive(Debug, Clone, PartialEq, Eq, PartialOrd, Ord)]
pub(crate) enum TypeEntryNewtypeConstraints {
    None,
    EnumValue(Vec<WrappedValue>),
    DenyValue(Vec<WrappedValue>),
    String {
        max_length: Option<u32>,
        min_length: Option<u32>,
        pattern: Option<String>,
    },
}

#[derive(Debug, Clone, PartialEq, Eq, PartialOrd, Ord)]
pub(crate) struct TypeEntryNative {
    pub type_name: String,
    impls: Vec<TypeSpaceImpl>,
}

#[derive(Debug, Clone, PartialEq, Eq)]
pub(crate) struct WrappedValue(pub serde_json::Value);
impl WrappedValue {
    pub(crate) fn new(value: serde_json::Value) -> Self {
        Self(value)
    }
}

impl Ord for WrappedValue {
    fn cmp(&self, _: &Self) -> std::cmp::Ordering {
        std::cmp::Ordering::Equal
    }
}
impl PartialOrd for WrappedValue {
    fn partial_cmp(&self, _: &Self) -> Option<std::cmp::Ordering> {
        Some(std::cmp::Ordering::Equal)
    }
}

// TODO This struct needs to go away (again). The derives should go into the
// generated struct/enum/newtype structs. Same for the impls. Native types will
// also have impls. Builtin generic types such as Box or Vec will delegate to
// their subtypes (while recursive, it is necessarily terminating... though I
// suppose we could memoize it). Builtin simple types such as u64 or String
// have a static list.
#[derive(Debug, Clone, PartialEq, Eq)]
pub(crate) struct TypeEntry {
    pub details: TypeEntryDetails,
    pub extra_derives: BTreeSet<String>,
}

#[derive(Debug, Clone, PartialEq, Eq, PartialOrd, Ord)]
pub(crate) enum TypeEntryDetails {
    Enum(TypeEntryEnum),
    Struct(TypeEntryStruct),
    Newtype(TypeEntryNewtype),

    /// Native types exported from a well-known crate.
    Native(TypeEntryNative),

    // Types from core and std.
    Option(TypeId),
    Box(TypeId),
    Vec(TypeId),
    Map(TypeId, TypeId),
    Set(TypeId),
    Array(TypeId, usize),
    Tuple(Vec<TypeId>),
    Unit,
    Boolean,
    /// Integers
    Integer(String),
    /// Floating point numbers; not Eq, Ord, or Hash
    Float(String),
    /// Strings... which we handle a little specially.
    String,
    /// serde_json::Value which we also handle specially.
    JsonValue,

    /// While these types won't very make their way out to the user, we need
    /// reference types in particular to represent simple type aliases between
    /// types named as reference targets.
    Reference(TypeId),
}

#[derive(Debug, Clone, PartialEq, Eq, PartialOrd, Ord)]
pub(crate) enum EnumTagType {
    External,
    Internal { tag: String },
    Adjacent { tag: String, content: String },
    Untagged,
}

#[derive(Debug, Clone, PartialEq, Eq, PartialOrd, Ord)]
pub(crate) struct Variant {
    pub name: String,
    pub rename: Option<String>,
    pub description: Option<String>,
    pub details: VariantDetails,
}

#[derive(Debug, Clone, PartialEq, Eq, PartialOrd, Ord)]
pub(crate) enum VariantDetails {
    Simple,
    Item(TypeId),
    Tuple(Vec<TypeId>),
    Struct(Vec<StructProperty>),
}

#[derive(Debug, Clone, PartialEq, Eq, PartialOrd, Ord)]
pub(crate) struct StructProperty {
    pub name: String,
    pub rename: StructPropertyRename,
    pub state: StructPropertyState,
    pub description: Option<String>,
    pub type_id: TypeId,
}

#[derive(Debug, Clone, PartialEq, Eq, PartialOrd, Ord)]
pub(crate) enum StructPropertyRename {
    None,
    Rename(String),
    Flatten,
}

#[derive(Debug, Clone, PartialEq, Eq, PartialOrd, Ord)]
pub(crate) enum StructPropertyState {
    Required,
    Optional,
    Default(WrappedValue),
}

#[derive(Debug)]
pub(crate) enum DefaultKind {
    Intrinsic,
    Specific,
    Generic(DefaultImpl),
}

impl TypeEntryEnum {
    pub(crate) fn from_metadata(
        type_space: &TypeSpace,
        type_name: Name,
        metadata: &Option<Box<Metadata>>,
        tag_type: EnumTagType,
        variants: Vec<Variant>,
        deny_unknown_fields: bool,
    ) -> TypeEntry {
        let name = get_type_name(&type_name, metadata).unwrap();
        let rename = None;
        let description = metadata_description(metadata);

        let (name, extra_derives) = type_patch(type_space, name);

        let details = TypeEntryDetails::Enum(Self {
            name,
            rename,
            description,
            default: None,
            tag_type,
            variants,
            deny_unknown_fields,
            bespoke_impls: Default::default(),
        });

        TypeEntry {
            details,
            extra_derives,
        }
    }

    pub(crate) fn finalize(&mut self, type_space: &TypeSpace) {
        self.bespoke_impls = [
            // Not untagged with all simple variants.
            (self.tag_type != EnumTagType::Untagged
                && self
                    .variants
                    .iter()
                    .all(|variant| matches!(variant.details, VariantDetails::Simple)))
            .then_some(TypeEntryEnumImpl::AllSimpleVariants),
            // Untagged and all variants impl FromStr.
            untagged_newtype_variants(
                type_space,
                &self.tag_type,
                &self.variants,
                TypeSpaceImpl::FromStr,
            )
            .then_some(TypeEntryEnumImpl::UntaggedFromStr),
            // Untagged and all variants impl Display.
            untagged_newtype_variants(
                type_space,
                &self.tag_type,
                &self.variants,
                TypeSpaceImpl::Display,
            )
            .then_some(TypeEntryEnumImpl::UntaggedDisplay),
        ]
        .into_iter()
        .flatten()
        .collect();
    }
}

impl TypeEntryStruct {
    pub(crate) fn from_metadata(
        type_space: &TypeSpace,
        type_name: Name,
        metadata: &Option<Box<Metadata>>,
        properties: Vec<StructProperty>,
        deny_unknown_fields: bool,
    ) -> TypeEntry {
        let name = get_type_name(&type_name, metadata).unwrap();
        let rename = None;
        let description = metadata_description(metadata);
        let default = metadata
            .as_ref()
            .and_then(|m| m.default.as_ref())
            .cloned()
            .map(WrappedValue::new);

        let (name, extra_derives) = type_patch(type_space, name);

        let details = TypeEntryDetails::Struct(Self {
            name,
            rename,
            description,
            default,
            properties,
            deny_unknown_fields,
        });

        TypeEntry {
            details,
            extra_derives,
        }
    }
}

impl TypeEntryNewtype {
    pub(crate) fn from_metadata(
        type_space: &TypeSpace,
        type_name: Name,
        metadata: &Option<Box<Metadata>>,
        type_id: TypeId,
    ) -> TypeEntry {
        let name = get_type_name(&type_name, metadata).unwrap();
        let rename = None;
        let description = metadata_description(metadata);

        let (name, extra_derives) = type_patch(type_space, name);

        let details = TypeEntryDetails::Newtype(Self {
            name,
            rename,
            description,
            default: None,
            type_id,
            constraints: TypeEntryNewtypeConstraints::None,
        });

        TypeEntry {
            details,
            extra_derives,
        }
    }

    pub(crate) fn from_metadata_with_enum_values(
        type_space: &TypeSpace,
        type_name: Name,
        metadata: &Option<Box<Metadata>>,
        type_id: TypeId,
        enum_values: &[serde_json::Value],
    ) -> TypeEntry {
        let name = get_type_name(&type_name, metadata).unwrap();
        let rename = None;
        let description = metadata_description(metadata);

        let (name, extra_derives) = type_patch(type_space, name);

        let details = TypeEntryDetails::Newtype(Self {
            name,
            rename,
            description,
            default: None,
            type_id,
            constraints: TypeEntryNewtypeConstraints::EnumValue(
                enum_values.iter().cloned().map(WrappedValue::new).collect(),
            ),
        });

        TypeEntry {
            details,
            extra_derives,
        }
    }

    pub(crate) fn from_metadata_with_deny_values(
        type_space: &TypeSpace,
        type_name: Name,
        metadata: &Option<Box<Metadata>>,
        type_id: TypeId,
        enum_values: &[serde_json::Value],
    ) -> TypeEntry {
        let name = get_type_name(&type_name, metadata).unwrap();
        let rename = None;
        let description = metadata_description(metadata);

        let (name, extra_derives) = type_patch(type_space, name);

        let details = TypeEntryDetails::Newtype(Self {
            name,
            rename,
            description,
            default: None,
            type_id,
            constraints: TypeEntryNewtypeConstraints::DenyValue(
                enum_values.iter().cloned().map(WrappedValue::new).collect(),
            ),
        });

        TypeEntry {
            details,
            extra_derives,
        }
    }

    pub(crate) fn from_metadata_with_string_validation(
        type_space: &TypeSpace,
        type_name: Name,
        metadata: &Option<Box<Metadata>>,
        type_id: TypeId,
        validation: &schemars::schema::StringValidation,
    ) -> TypeEntry {
        let name = get_type_name(&type_name, metadata).unwrap();
        let rename = None;
        let description = metadata_description(metadata);

        let schemars::schema::StringValidation {
            max_length,
            min_length,
            pattern,
        } = validation.clone();

        let (name, extra_derives) = type_patch(type_space, name);

        let details = TypeEntryDetails::Newtype(Self {
            name,
            rename,
            description,
            default: None,
            type_id,
            constraints: TypeEntryNewtypeConstraints::String {
                max_length,
                min_length,
                pattern,
            },
        });

        TypeEntry {
            details,
            extra_derives,
        }
    }
}

impl From<TypeEntryDetails> for TypeEntry {
    fn from(details: TypeEntryDetails) -> Self {
        Self {
            details,
            extra_derives: Default::default(),
        }
    }
}

impl TypeEntry {
    pub(crate) fn new_native<S: ToString>(type_name: S, impls: &[TypeSpaceImpl]) -> Self {
        TypeEntry {
            details: TypeEntryDetails::Native(TypeEntryNative {
                type_name: type_name.to_string(),
                impls: impls.to_vec(),
            }),
            extra_derives: Default::default(),
        }
    }
    pub(crate) fn new_boolean() -> Self {
        TypeEntry {
            details: TypeEntryDetails::Boolean,
            extra_derives: Default::default(),
        }
    }
    pub(crate) fn new_integer<S: ToString>(type_name: S) -> Self {
        TypeEntryDetails::Integer(type_name.to_string()).into()
    }
    pub(crate) fn new_float<S: ToString>(type_name: S) -> Self {
        TypeEntry {
            details: TypeEntryDetails::Float(type_name.to_string()),
            extra_derives: Default::default(),
        }
    }

    pub(crate) fn finalize(&mut self, type_space: &mut TypeSpace) -> Result<()> {
        if let TypeEntryDetails::Enum(enum_details) = &mut self.details {
            enum_details.finalize(type_space);
        }

        self.check_defaults(type_space)
    }

    pub(crate) fn name(&self) -> Option<&String> {
        match &self.details {
            TypeEntryDetails::Enum(TypeEntryEnum { name, .. })
            | TypeEntryDetails::Struct(TypeEntryStruct { name, .. })
            | TypeEntryDetails::Newtype(TypeEntryNewtype { name, .. }) => Some(name),

            _ => None,
        }
    }

    pub(crate) fn has_impl<'a>(
        &'a self,
        type_space: &'a TypeSpace,
        impl_name: TypeSpaceImpl,
    ) -> bool {
        match &self.details {
            TypeEntryDetails::Enum(details) => match impl_name {
                TypeSpaceImpl::Default => details.default.is_some(),

                TypeSpaceImpl::FromStr => {
                    details
                        .bespoke_impls
                        .contains(&TypeEntryEnumImpl::AllSimpleVariants)
                        || details
                            .bespoke_impls
                            .contains(&TypeEntryEnumImpl::UntaggedFromStr)
                }
                TypeSpaceImpl::Display => {
                    details
                        .bespoke_impls
                        .contains(&TypeEntryEnumImpl::AllSimpleVariants)
                        || details
                            .bespoke_impls
                            .contains(&TypeEntryEnumImpl::UntaggedDisplay)
                }
            },

            TypeEntryDetails::Struct(details) => match impl_name {
                TypeSpaceImpl::Default => details.default.is_some(),
                _ => false,
            },
            TypeEntryDetails::Newtype(details) => match (&details.constraints, impl_name) {
                (_, TypeSpaceImpl::Default) => details.default.is_some(),
                (TypeEntryNewtypeConstraints::String { .. }, TypeSpaceImpl::FromStr) => true,
                (TypeEntryNewtypeConstraints::String { .. }, TypeSpaceImpl::Display) => true,
                (TypeEntryNewtypeConstraints::None, _) => {
                    // TODO this is a lucky kludge that will need to be removed
                    // once we have proper handling of reference cycles (i.e.
                    // as opposed to containment cycles... which we also do not
                    // handle correctly). In particular output_newtype calls
                    // this to determine if it should produce a FromStr impl.
                    // This implementation could be infinitely recursive for a
                    // type such as this:
                    //     struct A(Box<A>);
                    // While this type is useless and unusable, we do--
                    // basically--support and test this. On such a type, if one
                    // were to ask `ty.has_impl(TypeSpaceImpl::Default)` it
                    // would be infinitely recursive. Fortunately the type
                    // doesn't occur in the wild (we hope) and generation
                    // doesn't rely on that particular query.

                    let type_entry = type_space.id_to_entry.get(&details.type_id).unwrap();
                    type_entry.has_impl(type_space, impl_name)
                }
                _ => false,
            },
            TypeEntryDetails::Native(details) => details.impls.contains(&impl_name),
            TypeEntryDetails::Box(type_id) => {
                if impl_name == TypeSpaceImpl::Default {
                    let type_entry = type_space.id_to_entry.get(type_id).unwrap();
                    type_entry.has_impl(type_space, impl_name)
                } else {
                    false
                }
            }

            TypeEntryDetails::JsonValue => false,

            TypeEntryDetails::Unit
            | TypeEntryDetails::Option(_)
            | TypeEntryDetails::Vec(_)
            | TypeEntryDetails::Map(_, _)
            | TypeEntryDetails::Set(_) => {
                matches!(impl_name, TypeSpaceImpl::Default)
            }

            TypeEntryDetails::Tuple(type_ids) => {
                // Default is implemented for tuples of up to 12 items long.
                matches!(impl_name, TypeSpaceImpl::Default)
                    && type_ids.len() <= 12
                    && type_ids.iter().all(|type_id| {
                        let type_entry = type_space.id_to_entry.get(type_id).unwrap();
                        type_entry.has_impl(type_space, TypeSpaceImpl::Default)
                    })
            }

            TypeEntryDetails::Array(item_id, length) => {
                // Default is implemented for arrays of up to length 32.
                if *length <= 32 && impl_name == TypeSpaceImpl::Default {
                    let type_entry = type_space.id_to_entry.get(item_id).unwrap();
                    type_entry.has_impl(type_space, impl_name)
                } else {
                    false
                }
            }

            TypeEntryDetails::Boolean => true,
            TypeEntryDetails::Integer(_) => true,
            TypeEntryDetails::Float(_) => true,
            TypeEntryDetails::String => true,

            TypeEntryDetails::Reference(_) => unreachable!(),
        }
    }

    pub(crate) fn output(&self, type_space: &TypeSpace, output: &mut OutputSpace) {
        let derive_set = ["Serialize", "Deserialize", "Debug", "Clone"]
            .into_iter()
            .collect::<BTreeSet<_>>();

        match &self.details {
            TypeEntryDetails::Enum(enum_details) => {
                self.output_enum(type_space, output, enum_details, derive_set)
            }
            TypeEntryDetails::Struct(struct_details) => {
                self.output_struct(type_space, output, struct_details, derive_set)
            }
            TypeEntryDetails::Newtype(newtype_details) => {
                self.output_newtype(type_space, output, newtype_details, derive_set)
            }

            // We should never get here as reference types should only be used
            // in-flight, but never recorded into the type space.
            TypeEntryDetails::Reference(_) => unreachable!(),

            // Unnamed types require no definition as they're already defined.
            _ => (),
        }
    }

    fn output_enum(
        &self,
        type_space: &TypeSpace,
        output: &mut OutputSpace,
        enum_details: &TypeEntryEnum,
        mut derive_set: BTreeSet<&str>,
    ) {
        let TypeEntryEnum {
            name,
            rename,
            description,
            default,
            tag_type,
            variants,
            deny_unknown_fields,
            bespoke_impls,
        } = enum_details;

        let doc = description.as_ref().map(|desc| quote! { #[doc = #desc] });

        // TODO this is a one-off for some useful traits; this should move into
        // the creation of the enum type.
        if variants
            .iter()
            .all(|variant| matches!(variant.details, VariantDetails::Simple))
        {
            derive_set.extend(["Copy", "PartialOrd", "Ord", "PartialEq", "Eq", "Hash"]);
        }

        let mut serde_options = Vec::new();
        if let Some(old_name) = rename {
            serde_options.push(quote! { rename = #old_name });
        }
        match tag_type {
            EnumTagType::External => {}
            EnumTagType::Internal { tag } => {
                serde_options.push(quote! { tag = #tag });
            }
            EnumTagType::Adjacent { tag, content } => {
                serde_options.push(quote! { tag = #tag });
                serde_options.push(quote! { content = #content });
            }
            EnumTagType::Untagged => {
                serde_options.push(quote! { untagged });
            }
        }
        if *deny_unknown_fields {
            serde_options.push(quote! { deny_unknown_fields });
        }

        let serde = (!serde_options.is_empty()).then(|| {
            quote! { #[serde( #( #serde_options ),* )] }
        });

        let type_name = format_ident!("{}", name);

        let variants_decl = variants
            .iter()
            .map(|variant| output_variant(variant, type_space, output, name))
            .collect::<Vec<_>>();

        // It should not be possible to construct an untagged enum
        // with more than one simple variant--it would not be usable.
        if tag_type == &EnumTagType::Untagged {
            assert!(
                variants
                    .iter()
                    .filter(|variant| matches!(variant.details, VariantDetails::Simple))
                    .count()
                    <= 1
            )
        }

        // ToString and FromStr impls for enums that are made exclusively of
        // simple variants (and are not untagged).
        let simple_enum_impl = bespoke_impls
            .contains(&TypeEntryEnumImpl::AllSimpleVariants)
            .then(|| {
                let (match_variants, match_strs): (Vec<_>, Vec<_>) = variants
                    .iter()
                    .map(|variant| {
                        let variant_name = format_ident!("{}", variant.name);
                        let variant_str = match &variant.rename {
                            Some(s) => s,
                            None => &variant.name,
                        };
                        (variant_name, variant_str)
                    })
                    .unzip();

                quote! {
                    impl ToString for #type_name {
                        fn to_string(&self) -> String {
                            match *self {
                                #(Self::#match_variants => #match_strs.to_string(),)*
                            }
                        }
                    }
                    impl std::str::FromStr for #type_name {
                        type Err = &'static str;

                        fn from_str(value: &str) -> Result<Self, &'static str> {
                            match value {
                                #(#match_strs => Ok(Self::#match_variants),)*
                                _ => Err("invalid value"),
                            }
                        }
                    }
                    impl std::convert::TryFrom<&str> for #type_name {
                        type Error = &'static str;

                        fn try_from(value: &str) -> Result<Self, &'static str> {
                            value.parse()
                        }
                    }
                    impl std::convert::TryFrom<&String> for #type_name {
                        type Error = &'static str;

                        fn try_from(value: &String) -> Result<Self, &'static str> {
                            value.parse()
                        }
                    }
                    impl std::convert::TryFrom<String> for #type_name {
                        type Error = &'static str;

                        fn try_from(value: String) -> Result<Self, &'static str> {
                            value.parse()
                        }
                    }
                }
            });

        let default_impl = default.as_ref().map(|value| {
            let default_stream = self.output_value(type_space, &value.0, &quote! {}).unwrap();
            quote! {
                impl Default for #type_name {
                    fn default() -> Self {
                        #default_stream
                    }
                }
            }
        });

        let untagged_newtype_from_string_impl = bespoke_impls
            .contains(&TypeEntryEnumImpl::UntaggedFromStr)
            .then(|| {
                let variant_name = variants
                    .iter()
                    .map(|variant| format_ident!("{}", variant.name));

                quote! {
                    impl std::str::FromStr for #type_name {
                        type Err = &'static str;

                        fn from_str(value: &str) ->
                            Result<Self, &'static str>
                        {
                            #(
                                // Try to parse() into each variant.
                                if let Ok(v) = value.parse() {
                                    Ok(Self::#variant_name(v))
                                } else
                            )*
                            {
                                Err("string conversion failed for all variants")
                            }
                        }
                    }
                    impl std::convert::TryFrom<&str> for #type_name {
                        type Error = &'static str;

                        fn try_from(value: &str) ->
                            Result<Self, &'static str>
                        {
                            value.parse()
                        }
                    }
                    impl std::convert::TryFrom<&String> for #type_name {
                        type Error = &'static str;

                        fn try_from(value: &String) ->
                            Result<Self, &'static str>
                        {
                            value.parse()
                        }
                    }
                    impl std::convert::TryFrom<String> for #type_name {
                        type Error = &'static str;

                        fn try_from(value: String) ->
                            Result<Self, &'static str>
                        {
                            value.parse()
                        }
                    }
                }
            });

        let untagged_newtype_to_string_impl = bespoke_impls
            .contains(&TypeEntryEnumImpl::UntaggedDisplay)
            .then(|| {
                let variant_name = variants
                    .iter()
                    .map(|variant| format_ident!("{}", variant.name));

                quote! {
                    impl ToString for #type_name {
                        fn to_string(&self) -> String {
                            match self {
                                #(Self::#variant_name(x) => x.to_string(),)*
                            }
                        }
                    }
                }
            });

        let convenience_from = {
            // Build a map whose key is the type ID or type IDs of the Item and
            // Tuple variants, and whose value is a tuple of the original index
            // and the variant itself. Any key that is seen multiple times has
            // a value of None.
            // TODO this requires more consideration to handle single-item
            // tuples.
            let unique_variants =
                variants
                    .iter()
                    .enumerate()
                    .fold(BTreeMap::new(), |mut map, (index, variant)| {
                        let key = match &variant.details {
                            VariantDetails::Item(type_id) => vec![type_id],
                            VariantDetails::Tuple(type_ids) => type_ids.iter().collect(),
                            _ => return map,
                        };

                        map.entry(key)
                            .and_modify(|v| *v = None)
                            .or_insert(Some((index, variant)));
                        map
                    });

            // Remove any variants that are duplicates (i.e. the value is None)
            // with the flatten(). Then order a new map according to the
            // original order of variants. The allows for the order to be
            // stable and for impl blocks to appear in the same order as their
            // corresponding variants.
            let ordered_variants = unique_variants
                .into_values()
                .flatten()
                .collect::<BTreeMap<_, _>>();

            // Generate a `From<VariantType>` impl block that converts the type
            // into the appropriate variant of the enum.
            let variant_from =
                ordered_variants
                    .into_values()
                    .map(|variant| match &variant.details {
                        VariantDetails::Item(type_id) => {
                            let variant_type = type_space.id_to_entry.get(type_id).unwrap();

                            // TODO Strings might conflict with the way we're
                            // dealing with TryFrom<String> right now.
                            (variant_type.details != TypeEntryDetails::String).then(|| {
                                let variant_type_ident = variant_type.type_ident(type_space, &None);
                                let variant_name = format_ident!("{}", variant.name);
                                quote! {
                                    impl From<#variant_type_ident> for #type_name {
                                        fn from(value: #variant_type_ident)
                                            -> Self
                                        {
                                            Self::#variant_name(value)
                                        }
                                    }
                                }
                            })
                        }
                        VariantDetails::Tuple(type_ids) => {
                            let variant_type_idents = type_ids.iter().map(|type_id| {
                                type_space
                                    .id_to_entry
                                    .get(type_id)
                                    .unwrap()
                                    .type_ident(type_space, &None)
                            });
                            let variant_type_ident = if type_ids.len() != 1 {
                                quote! { ( #(#variant_type_idents),* ) }
                            } else {
                                // A single-item tuple requires a trailing
                                // comma.
                                quote! { ( #(#variant_type_idents,)* ) }
                            };
                            let variant_name = format_ident!("{}", variant.name);
                            let ii = (0..type_ids.len()).map(syn::Index::from);
                            Some(quote! {
                                impl From<#variant_type_ident> for #type_name {
                                    fn from(value: #variant_type_ident) -> Self {
                                        Self::#variant_name(
                                            #( value.#ii, )*
                                        )
                                    }
                                }
                            })
                        }
                        _ => None,
                    });

            quote! {
                #( #variant_from )*
            }
        };

        let derives = strings_to_derives(
            derive_set,
            &self.extra_derives,
            &type_space.settings.extra_derives,
        );

        let item = quote! {
            #doc
            #[derive(#(#derives),*)]
            #serde
            pub enum #type_name {
                #(#variants_decl)*
            }

            impl From<&#type_name> for #type_name {
                fn from(value: &#type_name) -> Self {
                    value.clone()
                }
            }

            #simple_enum_impl
            #default_impl
            #untagged_newtype_from_string_impl
            #untagged_newtype_to_string_impl
            #convenience_from
        };
        output.add_item(OutputSpaceMod::Crate, name, item);
    }

    fn output_struct(
        &self,
        type_space: &TypeSpace,
        output: &mut OutputSpace,
        struct_details: &TypeEntryStruct,
        derive_set: BTreeSet<&str>,
    ) {
        let TypeEntryStruct {
            name,
            rename,
            description,
            default,
            properties,
            deny_unknown_fields,
        } = struct_details;
        let doc = description.as_ref().map(|desc| quote! { #[doc = #desc] });

        // Generate the serde directives as needed.
        let mut serde_options = Vec::new();
        if let Some(old_name) = rename {
            serde_options.push(quote! { rename = #old_name });
        }
        if *deny_unknown_fields {
            serde_options.push(quote! { deny_unknown_fields });
        }
        let serde =
            (!serde_options.is_empty()).then(|| quote! { #[serde( #( #serde_options ),* )] });

        let type_name = format_ident!("{}", name);

        // Gather the various components for all properties.
        let mut prop_doc = Vec::new();
        let mut prop_serde = Vec::new();
        let mut prop_default = Vec::new();
        let mut prop_name = Vec::new();
        let mut prop_error = Vec::new();
        let mut prop_type = Vec::new();
        let mut prop_type_scoped = Vec::new();

        properties.iter().for_each(|prop| {
            prop_doc.push(prop.description.as_ref().map(|d| quote! { #[doc = #d] }));
            prop_name.push(format_ident!("{}", prop.name));
            prop_error.push(format!(
                "error converting supplied value for {}: {{}}",
                prop.name,
            ));

            let prop_type_entry = type_space.id_to_entry.get(&prop.type_id).unwrap();
            prop_type.push(prop_type_entry.type_ident(type_space, &None));
            prop_type_scoped
                .push(prop_type_entry.type_ident(type_space, &Some("super".to_string())));

            let (serde, default_fn) = generate_serde_attr(
                name,
                &prop.name,
                &prop.rename,
                &prop.state,
                prop_type_entry,
                type_space,
                output,
            );

            prop_serde.push(serde);
            prop_default.push(match default_fn {
                DefaultFunction::Default => {
                    quote! {
                        Ok(Default::default())
                    }
                }
                DefaultFunction::Custom(fn_name) => {
                    let default_fn = syn::parse_str::<Path>(&fn_name).unwrap();
                    quote! {
                        Ok(super::#default_fn())
                    }
                }
                DefaultFunction::None => {
                    let err_msg = format!("no value supplied for {}", prop.name);
                    quote! {
                        Err(#err_msg.to_string())
                    }
                }
            });
        });

        let derives = strings_to_derives(
            derive_set,
            &self.extra_derives,
            &type_space.settings.extra_derives,
        )
        .collect::<Vec<_>>();

        output.add_item(
            OutputSpaceMod::Crate,
            name,
            quote! {
                #doc
                #[derive(#(#derives),*)]
                #serde
                pub struct #type_name {
                    #(
                        #prop_doc
                        #prop_serde
                        pub #prop_name: #prop_type,
                    )*
                }

                impl From<&#type_name> for #type_name {
                    fn from(value: &#type_name) -> Self {
                        value.clone()
                    }
                }
            },
        );

        // If there's a default value, generate an impl Default
        if let Some(value) = default {
            let default_stream = self.output_value(type_space, &value.0, &quote! {}).unwrap();
            output.add_item(
                OutputSpaceMod::Crate,
                name,
                quote! {
                    impl Default for #type_name {
                        fn default() -> Self {
                            #default_stream
                        }
                    }
                },
            );
        }

        if type_space.settings.struct_builder {
            output.add_item(
                OutputSpaceMod::Crate,
                name,
                quote! {
                    impl #type_name {
                        pub fn builder() -> builder::#type_name {
                            builder::#type_name::default()
                        }
                    }
                },
            );

            output.add_item(
                OutputSpaceMod::Builder,
                name,
                quote! {
                    #[derive(Clone, Debug)]
                    pub struct #type_name {
                        #(
                            #prop_name: Result<#prop_type_scoped, String>,
                        )*
                    }

                    impl Default for #type_name {
                        fn default() -> Self {
                            Self {
                                #(
                                    #prop_name: #prop_default,
                                )*
                            }
                        }
                    }

                    impl #type_name {
                        #(
                            pub fn #prop_name<T>(mut self, value: T) -> Self
                                where
                                    T: std::convert::TryInto<#prop_type_scoped>,
                                    T::Error: std::fmt::Display,
                            {
                                self.#prop_name = value.try_into()
                                    .map_err(|e| format!(#prop_error, e));
                                self
                            }
                        )*
                    }

                    // This is how the item is built.
                    impl std::convert::TryFrom<#type_name>
                        for super::#type_name
                    {
                        type Error = String;

                        fn try_from(value: #type_name)
                            -> Result<Self, String>
                        {
                            Ok(Self {
                                #(
                                    #prop_name: value.#prop_name?,
                                )*
                            })
                        }
                    }

                    // Construct a builder from the item.
                    impl From<super::#type_name> for #type_name {
                        fn from(value: super::#type_name) -> Self {
                            Self {
                                #(
                                    #prop_name: Ok(value.#prop_name),
                                )*
                            }
                        }
                    }
                },
            );
        }
    }

    fn output_newtype(
        &self,
        type_space: &TypeSpace,
        output: &mut OutputSpace,
        newtype_details: &TypeEntryNewtype,
        mut derive_set: BTreeSet<&str>,
    ) {
        let TypeEntryNewtype {
            name,
            rename,
            description,
            default,
            type_id,
            constraints,
        } = newtype_details;
        let doc = description.as_ref().map(|desc| quote! { #[doc = #desc] });

        let serde = rename.as_ref().map(|old_name| {
            quote! {
                #[serde(rename = #old_name)]
            }
        });

        let type_name = format_ident!("{}", name);
        let inner_type = type_space.id_to_entry.get(type_id).unwrap();
        let inner_type_name = inner_type.type_ident(type_space, &None);

        let is_str = matches!(inner_type.details, TypeEntryDetails::String);

        // If this is just a wrapper around a string, we can derive some more
        // useful traits.
        if is_str {
            derive_set.extend(["PartialOrd", "Ord", "PartialEq", "Eq", "Hash"]);
        }

        let constraint_impl = match constraints {
            // In the unconstrained case we proxy impls through the inner type.
            TypeEntryNewtypeConstraints::None => {
                let str_impl = is_str.then(|| {
                    quote! {
                        impl std::str::FromStr for #type_name {
                            type Err = std::convert::Infallible;

                            fn from_str(value: &str) ->
                                Result<Self, Self::Err>
                            {
                                Ok(Self(value.to_string()))
                            }
                        }
                    }
                });

                // TODO see the comment in has_impl related to this case.
                let from_str_impl = (inner_type.has_impl(type_space, TypeSpaceImpl::FromStr)
                    && !is_str)
                    .then(|| {
                        quote! {
                            impl std::str::FromStr for #type_name {
                                type Err = <#inner_type_name as
                                    std::str::FromStr>::Err;

                                fn from_str(value: &str) ->
                                    Result<Self, Self::Err>
                                {
                                    Ok(Self(value.parse()?))
                                }
                            }
                            impl std::convert::TryFrom<&str> for #type_name {
                                type Error = <#inner_type_name as
                                    std::str::FromStr>::Err;

                                fn try_from(value: &str) ->
                                    Result<Self, Self::Error>
                                {
                                    value.parse()
                                }
                            }
                            impl std::convert::TryFrom<&String> for #type_name {
                                type Error = <#inner_type_name as
                                    std::str::FromStr>::Err;

                                fn try_from(value: &String) ->
                                    Result<Self, Self::Error>
                                {
                                    value.parse()
                                }
                            }
                            impl std::convert::TryFrom<String> for #type_name {
                                type Error = <#inner_type_name as
                                    std::str::FromStr>::Err;

                                fn try_from(value: String) ->
                                    Result<Self, Self::Error>
                                {
                                    value.parse()
                                }
                            }
                        }
                    });

                let display_impl = inner_type
                    .has_impl(type_space, TypeSpaceImpl::Display)
                    .then(|| {
                        quote! {
                            impl ToString for #type_name {
                                fn to_string(&self) -> String {
                                    self.0.to_string()
                                }
                            }
                        }
                    });

                quote! {
                    impl From<#inner_type_name> for #type_name {
                        fn from(value: #inner_type_name) -> Self {
                            Self(value)
                        }
                    }

                    #str_impl
                    #from_str_impl
                    #display_impl
                }
            }

            TypeEntryNewtypeConstraints::DenyValue(enum_values)
            | TypeEntryNewtypeConstraints::EnumValue(enum_values) => {
                let not = matches!(constraints, TypeEntryNewtypeConstraints::EnumValue(_))
                    .then(|| quote! { ! });
                // Note that string types with enumerated values are converted
                // into simple enums rather than newtypes so we would not
                // expect to see a string as the inner type here.
                assert!(
                    matches!(constraints, TypeEntryNewtypeConstraints::DenyValue(_))
                        || !matches!(&inner_type.details, TypeEntryDetails::String)
                );

                // We're going to impl Deserialize so we can remove it
                // from the set of derived impls.
                derive_set.remove("Deserialize");

                // TODO: if a user were to derive schemars::JsonSchema, it
                // wouldn't be accurate.

                let value_output = enum_values
                    .iter()
                    .map(|value| inner_type.output_value(type_space, &value.0, &quote! {}));
                // TODO if the sub_type is a string we could probably impl
                // TryFrom<&str> as well and FromStr.
                // TODO maybe we want to handle JsonSchema here
                quote! {
                    // This is effectively the constructor for this type.
                    impl std::convert::TryFrom<#inner_type_name> for #type_name {
                        type Error = &'static str;

                        fn try_from(
                            value: #inner_type_name
                        ) -> Result<Self, &'static str>
                        {
                            if #not [
                                #(#value_output,)*
                            ].contains(&value) {
                                Err("invalid value")
                            } else {
                                Ok(Self(value))
                            }
                        }
                    }

                    impl<'de> serde::Deserialize<'de> for #type_name {
                        fn deserialize<D>(
                            deserializer: D,
                        ) -> Result<Self, D::Error>
                        where
                            D: serde::Deserializer<'de>,
                        {
                            Self::try_from(
                                #inner_type_name::deserialize(deserializer)?,
                            )
                            .map_err(|e| {
                                <D::Error as serde::de::Error>::custom(
                                    e.to_string(),
                                )
                            })
                        }
                    }
                }
            }

            TypeEntryNewtypeConstraints::String {
                max_length,
                min_length,
                pattern,
            } => {
                let max = max_length.map(|v| {
                    let v = v as usize;
                    let err = format!("longer than {} characters", v);
                    quote! {
                        if value.len() > #v {
                            return Err(#err);
                        }
                    }
                });
                let min = min_length.map(|v| {
                    let v = v as usize;
                    let err = format!("shorter than {} characters", v);
                    quote! {
                        if value.len() < #v {
                            return Err(#err);
                        }
                    }
                });
                let pat = pattern.as_ref().map(|p| {
                    let err = format!("doesn't match pattern \"{}\"", p);
                    quote! {
                        if regress::Regex::new(#p).unwrap().find(value).is_none() {
                            return Err(#err);
                        }
                    }
                });

                // We're going to impl Deserialize so we can remove it
                // from the set of derived impls.
                derive_set.remove("Deserialize");

                // TODO: if a user were to derive schemars::JsonSchema, it
                // wouldn't be accurate.
                quote! {
                    impl std::str::FromStr for #type_name {
                        type Err = &'static str;

                        fn from_str(value: &str) -> Result<Self, &'static str> {
                            #max
                            #min
                            #pat

                            Ok(Self(value.to_string()))
                        }
                    }
                    impl std::convert::TryFrom<&str> for #type_name {
                        type Error = &'static str;

                        fn try_from(value: &str) ->
                            Result<Self, &'static str>
                        {
                            value.parse()
                        }
                    }
                    impl std::convert::TryFrom<&String> for #type_name {
                        type Error = &'static str;

                        fn try_from(value: &String) ->
                            Result<Self, &'static str>
                        {
                            value.parse()
                        }
                    }
                    impl std::convert::TryFrom<String> for #type_name {
                        type Error = &'static str;

                        fn try_from(value: String) ->
                            Result<Self, &'static str>
                        {
                            value.parse()
                        }
                    }

                    impl<'de> serde::Deserialize<'de> for #type_name {
                        fn deserialize<D>(
                            deserializer: D,
                        ) -> Result<Self, D::Error>
                        where
                            D: serde::Deserializer<'de>,
                        {
                            String::deserialize(deserializer)?
                                .parse()
                                .map_err(|e: &'static str| {
                                    <D::Error as serde::de::Error>::custom(
                                        e.to_string(),
                                    )
                                })
                        }
                    }
                }
            }
        };

        // If there are no constraints, let consumers directly access the value.
        let vis = match constraints {
            TypeEntryNewtypeConstraints::None => Some(quote! {pub}),
            _ => None,
        };

        let default_impl = default.as_ref().map(|value| {
            let default_stream = self.output_value(type_space, &value.0, &quote! {}).unwrap();
            quote! {
                impl Default for #type_name {
                    fn default() -> Self {
                        #default_stream
                    }
                }
            }
        });

        let derives = strings_to_derives(
            derive_set,
            &self.extra_derives,
            &type_space.settings.extra_derives,
        );

        let item = quote! {
            #doc
            #[derive(#(#derives),*)]
            #serde
            pub struct #type_name(#vis #inner_type_name);

            impl std::ops::Deref for #type_name {
                type Target = #inner_type_name;
                fn deref(&self) -> &#inner_type_name {
                    &self.0
                }
            }

            impl From<#type_name> for #inner_type_name {
                fn from(value: #type_name) -> Self {
                    value.0
                }
            }

            impl From<&#type_name> for #type_name {
                fn from(value: &#type_name) -> Self {
                    value.clone()
                }
            }

            #default_impl
            #constraint_impl
        };
        output.add_item(OutputSpaceMod::Crate, name, item);
    }

    pub(crate) fn type_name(&self, type_space: &TypeSpace) -> String {
        self.type_ident(type_space, &None).to_string()
    }

    pub(crate) fn type_ident(
        &self,
        type_space: &TypeSpace,
        type_mod: &Option<String>,
    ) -> TokenStream {
        match &self.details {
            // Named types.
            TypeEntryDetails::Enum(TypeEntryEnum { name, .. })
            | TypeEntryDetails::Struct(TypeEntryStruct { name, .. })
            | TypeEntryDetails::Newtype(TypeEntryNewtype { name, .. }) => match &type_mod {
                Some(type_mod) => {
                    let type_mod = format_ident!("{}", type_mod);
                    let type_name = format_ident!("{}", name);
                    quote! { #type_mod :: #type_name }
                }
                None => {
                    let type_name = format_ident!("{}", name);
                    quote! { #type_name }
                }
            },

            TypeEntryDetails::Option(id) => {
                let inner_ty = type_space
                    .id_to_entry
                    .get(id)
                    .expect("unresolved type id for option");
                let inner_ident = inner_ty.type_ident(type_space, type_mod);

                // Flatten nested Option types. This would only happen if the
                // schema encoded it; it's an odd construction.
                match &inner_ty.details {
                    TypeEntryDetails::Option(_) => inner_ident,
                    _ => quote! { Option<#inner_ident> },
                }
            }

            TypeEntryDetails::Box(id) => {
                let inner_ty = type_space
                    .id_to_entry
                    .get(id)
                    .expect("unresolved type id for box");

                let item = inner_ty.type_ident(type_space, type_mod);

                quote! { Box<#item> }
            }

            TypeEntryDetails::Vec(id) => {
                let inner_ty = type_space
                    .id_to_entry
                    .get(id)
                    .expect("unresolved type id for array");
                let item = inner_ty.type_ident(type_space, type_mod);

                quote! { Vec<#item> }
            }

            TypeEntryDetails::Map(key_id, value_id) => {
                let key_ty = type_space
                    .id_to_entry
                    .get(key_id)
                    .expect("unresolved type id for map key")
                    .type_ident(type_space, type_mod);
                let value_ty = type_space
                    .id_to_entry
<<<<<<< HEAD
                    .get(type_id)
                    .expect("unresolved type id for map");

                let inner_ident = inner_ty.type_ident(type_space, type_mod);
                if inner_ty.details == TypeEntryDetails::JsonValue {
                    quote! { serde_json::Map<String, #inner_ident> }
                } else {
                    quote! { std::collections::HashMap<String, #inner_ident> }
                }
=======
                    .get(value_id)
                    .expect("unresolved type id for map valuevalue_id")
                    .type_ident(type_space, type_mod);

                quote! { std::collections::HashMap<#key_ty, #value_ty> }
>>>>>>> 28db444b
            }

            TypeEntryDetails::Set(id) => {
                let inner_ty = type_space
                    .id_to_entry
                    .get(id)
                    .expect("unresolved type id for set");
                let item = inner_ty.type_ident(type_space, type_mod);
                // TODO we'll want this to be a Set of some kind, but we need
                // to get the derives right first.
                quote! { Vec<#item> }
            }

            TypeEntryDetails::Tuple(items) => {
                let type_idents = items.iter().map(|item| {
                    type_space
                        .id_to_entry
                        .get(item)
                        .expect("unresolved type id for tuple")
                        .type_ident(type_space, type_mod)
                });

                if items.len() != 1 {
                    quote! { ( #(#type_idents),* ) }
                } else {
                    // A single-item tuple requires a trailing comma.
                    quote! { ( #(#type_idents,)* ) }
                }
            }

            TypeEntryDetails::Array(item_id, length) => {
                let item_ty = type_space
                    .id_to_entry
                    .get(item_id)
                    .expect("unresolved type id for array");
                let item_ident = item_ty.type_ident(type_space, type_mod);

                quote! { [#item_ident; #length]}
            }

            TypeEntryDetails::Unit => quote! { () },
            TypeEntryDetails::String => quote! { String },
            TypeEntryDetails::Boolean => quote! { bool },
            TypeEntryDetails::JsonValue => quote! { serde_json::Value },
            TypeEntryDetails::Native(TypeEntryNative {
                type_name: name, ..
            })
            | TypeEntryDetails::Integer(name)
            | TypeEntryDetails::Float(name) => syn::parse_str::<syn::TypePath>(name)
                .unwrap()
                .to_token_stream(),

            TypeEntryDetails::Reference(_) => panic!("references should be resolved by now"),
        }
    }

    pub(crate) fn type_parameter_ident(
        &self,
        type_space: &TypeSpace,

        lifetime_name: Option<&str>,
    ) -> TokenStream {
        let lifetime = lifetime_name.map(|s| {
            vec![
                TokenTree::from(Punct::new('\'', Spacing::Joint)),
                TokenTree::from(format_ident!("{}", s)),
            ]
            .into_iter()
            .collect::<TokenStream>()
        });
        match &self.details {
            // We special-case enums for which all variants are simple to let
            // them be passed as values rather than as references.
<<<<<<< HEAD
            // TODO we should probably cache this rather than iterating
            // every time. We'll know it when the enum is constructed.
=======
            // TODO we should probably cache "simpleness" of all variants
            // rather than iterating every time. We'll know it when the enum is
            // constructed.
>>>>>>> 28db444b
            TypeEntryDetails::Enum(TypeEntryEnum { variants, .. })
                if variants
                    .iter()
                    .all(|variant| matches!(&variant.details, VariantDetails::Simple)) =>
            {
                self.type_ident(type_space, &type_space.settings.type_mod)
            }
            TypeEntryDetails::Enum(_)
            | TypeEntryDetails::Struct(_)
            | TypeEntryDetails::Newtype(_)
            | TypeEntryDetails::Vec(_)
            | TypeEntryDetails::Map(..)
            | TypeEntryDetails::Set(_)
            | TypeEntryDetails::Box(_)
            | TypeEntryDetails::Native(_)
<<<<<<< HEAD
            | TypeEntryDetails::JsonValue => {
=======
            | TypeEntryDetails::Array(..) => {
>>>>>>> 28db444b
                let ident = self.type_ident(type_space, &type_space.settings.type_mod);
                quote! {
                    & #lifetime #ident
                }
            }
            TypeEntryDetails::Option(id) => {
                let inner_ty = type_space
                    .id_to_entry
                    .get(id)
                    .expect("unresolved type id for option");
                let inner_ident = inner_ty.type_parameter_ident(type_space, lifetime_name);

                // Flatten nested Option types. This would only happen if the
                // schema encoded it; it's an odd construction.
                match &inner_ty.details {
                    TypeEntryDetails::Option(_) => inner_ident,
                    _ => quote! { Option<#inner_ident> },
                }
            }
            TypeEntryDetails::Tuple(items) => {
                let type_streams = items.iter().map(|item| {
                    type_space
                        .id_to_entry
                        .get(item)
                        .expect("unresolved type id for tuple")
                        .type_parameter_ident(type_space, lifetime_name)
                });

                if items.len() != 1 {
                    quote! { ( #(#type_streams),* ) }
                } else {
                    // Single-element tuples require special handling. In
                    // particular, they must have a trailing comma or else are
                    // treated as extraneously parenthesized types.
                    quote! { ( #(#type_streams,)* ) }
                }
            }
<<<<<<< HEAD
=======

>>>>>>> 28db444b
            TypeEntryDetails::Unit
            | TypeEntryDetails::Boolean
            | TypeEntryDetails::Integer(_)
            | TypeEntryDetails::Float(_) => {
                self.type_ident(type_space, &type_space.settings.type_mod)
            }
            TypeEntryDetails::String => quote! { & #lifetime str },

            TypeEntryDetails::Reference(_) => panic!("references should be resolved by now"),
        }
    }

    pub(crate) fn describe(&self) -> String {
        match &self.details {
            TypeEntryDetails::Enum(TypeEntryEnum { name, .. }) => format!("enum {}", name),
            TypeEntryDetails::Struct(TypeEntryStruct { name, .. }) => format!("struct {}", name),
            TypeEntryDetails::Newtype(TypeEntryNewtype { name, type_id, .. }) => {
                format!("newtype {} {}", name, type_id.0)
            }

            TypeEntryDetails::Unit => "()".to_string(),
            TypeEntryDetails::Option(type_id) => format!("option {}", type_id.0),
            TypeEntryDetails::Vec(type_id) => format!("vec {}", type_id.0),
            TypeEntryDetails::Map(key_id, value_id) => {
                format!("map {} {}", key_id.0, value_id.0)
            }
            TypeEntryDetails::Set(type_id) => format!("set {}", type_id.0),
            TypeEntryDetails::Box(type_id) => format!("box {}", type_id.0),
            TypeEntryDetails::Tuple(type_ids) => {
                format!(
                    "tuple ({})",
                    type_ids
                        .iter()
                        .map(|type_id| type_id.0.to_string())
                        .collect::<Vec<String>>()
                        .join(", ")
                )
            }
            TypeEntryDetails::Array(type_id, length) => {
                format!("array {}; {}", type_id.0, length)
            }
            TypeEntryDetails::Boolean => "bool".to_string(),
            TypeEntryDetails::Native(TypeEntryNative {
                type_name: name, ..
            })
            | TypeEntryDetails::Integer(name)
            | TypeEntryDetails::Float(name) => name.clone(),
            TypeEntryDetails::String => "string".to_string(),

            TypeEntryDetails::JsonValue => "json value".to_string(),

            TypeEntryDetails::Reference(_) => unreachable!(),
        }
    }
}

fn strings_to_derives<'a>(
    derive_set: BTreeSet<&'a str>,
    type_derives: &'a BTreeSet<String>,
    extra_derives: &'a [String],
) -> impl Iterator<Item = TokenStream> + 'a {
    let mut combined_derives = derive_set.clone();
    combined_derives.extend(extra_derives.iter().map(String::as_str));
    combined_derives.extend(type_derives.iter().map(String::as_str));
    combined_derives.into_iter().map(|derive| {
        syn::parse_str::<syn::Path>(derive)
            .unwrap()
            .into_token_stream()
    })
}

/// Returns true iff...
/// - the enum is untagged
/// - all variants are 1-item tuple-types (aka newtype variants)
/// - the type of the newtype variant implements the required trait
fn untagged_newtype_variants(
    type_space: &TypeSpace,
    tag_type: &EnumTagType,
    variants: &[Variant],
    req_impl: TypeSpaceImpl,
) -> bool {
    tag_type == &EnumTagType::Untagged
        && variants.iter().all(|variant| {
            // If the variant is a one-element tuple...
            match &variant.details {
                VariantDetails::Item(type_id) => Some(type_id),
                _ => None,
            }
            .map_or_else(
                || false,
                |type_id| {
                    let type_entry = type_space.id_to_entry.get(type_id).unwrap();
                    // ... and its type has the required impl
                    type_entry.has_impl(type_space, req_impl)
                },
            )
        })
}

#[cfg(test)]
mod tests {
    use crate::{
        type_entry::{TypeEntry, TypeEntryStruct},
        TypeEntryDetails, TypeSpace,
    };

    #[test]
    fn test_ident() {
        let ts = TypeSpace::default();

        let type_mod = Some("tha_mod".to_string());

        let t = TypeEntry::new_integer("u32");
        let ident = t.type_ident(&ts, &type_mod);
        assert_eq!(ident.to_string(), "u32");
        let parameter = t.type_parameter_ident(&ts, None);
        assert_eq!(parameter.to_string(), "u32");

        let t = TypeEntry::from(TypeEntryDetails::String);
        let ident = t.type_ident(&ts, &type_mod);
        assert_eq!(ident.to_string(), "String");
        let parameter = t.type_parameter_ident(&ts, None);
        assert_eq!(parameter.to_string(), "& str");
        let parameter = t.type_parameter_ident(&ts, Some("static"));
        assert_eq!(parameter.to_string(), "& 'static str");

        let t = TypeEntry::from(TypeEntryDetails::Unit);
        let ident = t.type_ident(&ts, &type_mod);
        assert_eq!(ident.to_string(), "()");
        let parameter = t.type_parameter_ident(&ts, None);
        assert_eq!(parameter.to_string(), "()");

        let t = TypeEntry::from(TypeEntryDetails::Struct(TypeEntryStruct {
            name: "SomeType".to_string(),
            rename: None,
            description: None,
            default: None,
            properties: vec![],
            deny_unknown_fields: false,
        }));

        let ident = t.type_ident(&ts, &type_mod);
        assert_eq!(ident.to_string(), "tha_mod :: SomeType");
        let parameter = t.type_parameter_ident(&ts, None);
        assert_eq!(parameter.to_string(), "& SomeType");
        let parameter = t.type_parameter_ident(&ts, Some("a"));
        assert_eq!(parameter.to_string(), "& 'a SomeType");
    }
}<|MERGE_RESOLUTION|>--- conflicted
+++ resolved
@@ -1555,27 +1555,21 @@
                 let key_ty = type_space
                     .id_to_entry
                     .get(key_id)
-                    .expect("unresolved type id for map key")
-                    .type_ident(type_space, type_mod);
+                    .expect("unresolved type id for map key");
                 let value_ty = type_space
                     .id_to_entry
-<<<<<<< HEAD
-                    .get(type_id)
-                    .expect("unresolved type id for map");
-
-                let inner_ident = inner_ty.type_ident(type_space, type_mod);
-                if inner_ty.details == TypeEntryDetails::JsonValue {
-                    quote! { serde_json::Map<String, #inner_ident> }
+                    .get(value_id)
+                    .expect("unresolved type id for map value");
+
+                if key_ty.details == TypeEntryDetails::String
+                    && value_ty.details == TypeEntryDetails::JsonValue
+                {
+                    quote! { serde_json::Map<String, serde_json::Value> }
                 } else {
-                    quote! { std::collections::HashMap<String, #inner_ident> }
-                }
-=======
-                    .get(value_id)
-                    .expect("unresolved type id for map valuevalue_id")
-                    .type_ident(type_space, type_mod);
-
-                quote! { std::collections::HashMap<#key_ty, #value_ty> }
->>>>>>> 28db444b
+                    let key_ident = key_ty.type_ident(type_space, type_mod);
+                    let value_ident = value_ty.type_ident(type_space, type_mod);
+                    quote! { std::collections::HashMap<#key_ident, #value_ident> }
+                }
             }
 
             TypeEntryDetails::Set(id) => {
@@ -1649,14 +1643,9 @@
         match &self.details {
             // We special-case enums for which all variants are simple to let
             // them be passed as values rather than as references.
-<<<<<<< HEAD
-            // TODO we should probably cache this rather than iterating
-            // every time. We'll know it when the enum is constructed.
-=======
             // TODO we should probably cache "simpleness" of all variants
             // rather than iterating every time. We'll know it when the enum is
             // constructed.
->>>>>>> 28db444b
             TypeEntryDetails::Enum(TypeEntryEnum { variants, .. })
                 if variants
                     .iter()
@@ -1672,11 +1661,8 @@
             | TypeEntryDetails::Set(_)
             | TypeEntryDetails::Box(_)
             | TypeEntryDetails::Native(_)
-<<<<<<< HEAD
+            | TypeEntryDetails::Array(..)
             | TypeEntryDetails::JsonValue => {
-=======
-            | TypeEntryDetails::Array(..) => {
->>>>>>> 28db444b
                 let ident = self.type_ident(type_space, &type_space.settings.type_mod);
                 quote! {
                     & #lifetime #ident
@@ -1714,10 +1700,7 @@
                     quote! { ( #(#type_streams,)* ) }
                 }
             }
-<<<<<<< HEAD
-=======
-
->>>>>>> 28db444b
+
             TypeEntryDetails::Unit
             | TypeEntryDetails::Boolean
             | TypeEntryDetails::Integer(_)
