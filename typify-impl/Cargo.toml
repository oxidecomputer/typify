[package]
name = "typify-impl"
version = "0.3.0"
edition = "2021"
license = "Apache-2.0"
description = "typify backend implementation"
repository = "https://github.com/oxidecomputer/typify"
readme = "../README.md"

[dependencies]
heck = "0.5.0"
iref = "3.1.4"
log = "0.4.22"
pathdiff = "0.2.1"
proc-macro2 = "1.0.89"
quote = "1.0.38"
regress = "0.10.1"
schemars = "0.8.21"
semver = "1.0.24"
serde = "1.0.217"
serde_json = "1.0.134"
syn = { version = "2.0.93", features = ["full"] }
thiserror = "2.0.9"
unicode-ident = "1.0.14"


[dev-dependencies]
env_logger = "0.11.6"
expectorate = "1.1.0"
paste = "1.0.15"
rustfmt-wrapper = "0.2.1"
schema = "0.1.0"
schemars = { version = "0.8.21", features = ["uuid1", "impl_json_schema"] }
<<<<<<< HEAD
syn = { version = "2.0.90", features = ["full", "extra-traits", "visit-mut"] }
uuid = "1.11.0"
typify-macro = { path = "../typify-macro" }
=======
syn = { version = "2.0.93", features = ["full", "extra-traits", "visit-mut"] }
uuid = "1.11.0"
>>>>>>> ea32b6f0
<|MERGE_RESOLUTION|>--- conflicted
+++ resolved
@@ -31,11 +31,6 @@
 rustfmt-wrapper = "0.2.1"
 schema = "0.1.0"
 schemars = { version = "0.8.21", features = ["uuid1", "impl_json_schema"] }
-<<<<<<< HEAD
-syn = { version = "2.0.90", features = ["full", "extra-traits", "visit-mut"] }
-uuid = "1.11.0"
-typify-macro = { path = "../typify-macro" }
-=======
 syn = { version = "2.0.93", features = ["full", "extra-traits", "visit-mut"] }
 uuid = "1.11.0"
->>>>>>> ea32b6f0
+typify-macro = { path = "../typify-macro" }